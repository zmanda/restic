package repository

import (
	"bufio"
	"bytes"
	"context"
	"fmt"
	"io"
	"os"
	"runtime"
	"sort"
	"sync"

	"github.com/cenkalti/backoff/v4"
	"github.com/klauspost/compress/zstd"
	"github.com/restic/chunker"
	"github.com/restic/restic/internal/backend"
	"github.com/restic/restic/internal/backend/dryrun"
	"github.com/restic/restic/internal/cache"
	"github.com/restic/restic/internal/crypto"
	"github.com/restic/restic/internal/debug"
	"github.com/restic/restic/internal/errors"
	"github.com/restic/restic/internal/index"
	"github.com/restic/restic/internal/pack"
	"github.com/restic/restic/internal/restic"
	"github.com/restic/restic/internal/ui/progress"

	"golang.org/x/sync/errgroup"
)

const MaxStreamBufferSize = 4 * 1024 * 1024

const MinPackSize = 4 * 1024 * 1024
const DefaultPackSize = 16 * 1024 * 1024
const MaxPackSize = 128 * 1024 * 1024

// Repository is used to access a repository in a backend.
type Repository struct {
	be    backend.Backend
	cfg   restic.Config
	key   *crypto.Key
	keyID restic.ID
	idx   *index.MasterIndex
	Cache *cache.Cache

	opts Options

	noAutoIndexUpdate bool

	packerWg *errgroup.Group
	uploader *packerUploader
	treePM   *packerManager
	dataPM   *packerManager

	allocEnc sync.Once
	allocDec sync.Once
	enc      *zstd.Encoder
	dec      *zstd.Decoder
}

type Options struct {
	Compression CompressionMode
	PackSize    uint
}

// CompressionMode configures if data should be compressed.
type CompressionMode uint

// Constants for the different compression levels.
const (
	CompressionAuto    CompressionMode = 0
	CompressionOff     CompressionMode = 1
	CompressionMax     CompressionMode = 2
	CompressionInvalid CompressionMode = 3
)

// Set implements the method needed for pflag command flag parsing.
func (c *CompressionMode) Set(s string) error {
	switch s {
	case "auto":
		*c = CompressionAuto
	case "off":
		*c = CompressionOff
	case "max":
		*c = CompressionMax
	default:
		*c = CompressionInvalid
		return fmt.Errorf("invalid compression mode %q, must be one of (auto|off|max)", s)
	}

	return nil
}

func (c *CompressionMode) String() string {
	switch *c {
	case CompressionAuto:
		return "auto"
	case CompressionOff:
		return "off"
	case CompressionMax:
		return "max"
	default:
		return "invalid"
	}

}
func (c *CompressionMode) Type() string {
	return "mode"
}

// New returns a new repository with backend be.
func New(be backend.Backend, opts Options) (*Repository, error) {
	if opts.Compression == CompressionInvalid {
		return nil, errors.New("invalid compression mode")
	}

	if opts.PackSize == 0 {
		opts.PackSize = DefaultPackSize
	}
	if opts.PackSize > MaxPackSize {
		return nil, fmt.Errorf("pack size larger than limit of %v MiB", MaxPackSize/1024/1024)
	} else if opts.PackSize < MinPackSize {
		return nil, fmt.Errorf("pack size smaller than minimum of %v MiB", MinPackSize/1024/1024)
	}

	repo := &Repository{
		be:   be,
		opts: opts,
		idx:  index.NewMasterIndex(),
	}

	return repo, nil
}

// DisableAutoIndexUpdate deactives the automatic finalization and upload of new
// indexes once these are full
func (r *Repository) DisableAutoIndexUpdate() {
	r.noAutoIndexUpdate = true
}

// setConfig assigns the given config and updates the repository parameters accordingly
func (r *Repository) setConfig(cfg restic.Config) {
	r.cfg = cfg
	if r.cfg.Version >= 2 {
		r.idx.MarkCompressed()
	}
}

// Config returns the repository configuration.
func (r *Repository) Config() restic.Config {
	return r.cfg
}

// PackSize return the target size of a pack file when uploading
func (r *Repository) PackSize() uint {
	return r.opts.PackSize
}

// UseCache replaces the backend with the wrapped cache.
func (r *Repository) UseCache(c *cache.Cache) {
	if c == nil {
		return
	}
	debug.Log("using cache")
	r.Cache = c
	r.be = c.Wrap(r.be)
}

// SetDryRun sets the repo backend into dry-run mode.
func (r *Repository) SetDryRun() {
	r.be = dryrun.New(r.be)
}

// LoadUnpacked loads and decrypts the file with the given type and ID.
func (r *Repository) LoadUnpacked(ctx context.Context, t restic.FileType, id restic.ID) ([]byte, error) {
	debug.Log("load %v with id %v", t, id)

	if t == restic.ConfigFile {
		id = restic.ID{}
	}

	ctx, cancel := context.WithCancel(ctx)

	h := backend.Handle{Type: t, Name: id.String()}
	retriedInvalidData := false
	var dataErr error
	wr := new(bytes.Buffer)

	err := r.be.Load(ctx, h, 0, 0, func(rd io.Reader) error {
		// make sure this call is idempotent, in case an error occurs
		wr.Reset()
		_, cerr := io.Copy(wr, rd)
		if cerr != nil {
			return cerr
		}

		buf := wr.Bytes()
		if t != restic.ConfigFile && !restic.Hash(buf).Equal(id) {
			debug.Log("retry loading broken blob %v", h)
			if !retriedInvalidData {
				retriedInvalidData = true
			} else {
				// with a canceled context there is not guarantee which error will
				// be returned by `be.Load`.
				dataErr = fmt.Errorf("load(%v): %w", h, restic.ErrInvalidData)
				cancel()
			}
			return restic.ErrInvalidData

		}
		return nil
	})

	if dataErr != nil {
		return nil, dataErr
	}
	if err != nil {
		return nil, err
	}

	buf := wr.Bytes()
	nonce, ciphertext := buf[:r.key.NonceSize()], buf[r.key.NonceSize():]
	plaintext, err := r.key.Open(ciphertext[:0], nonce, ciphertext, nil)
	if err != nil {
		return nil, err
	}
	if t != restic.ConfigFile {
		return r.decompressUnpacked(plaintext)
	}

	return plaintext, nil
}

type haver interface {
	Has(backend.Handle) bool
}

// sortCachedPacksFirst moves all cached pack files to the front of blobs.
func sortCachedPacksFirst(cache haver, blobs []restic.PackedBlob) {
	if cache == nil {
		return
	}

	// no need to sort a list with one element
	if len(blobs) == 1 {
		return
	}

	cached := blobs[:0]
	noncached := make([]restic.PackedBlob, 0, len(blobs)/2)

	for _, blob := range blobs {
		if cache.Has(backend.Handle{Type: restic.PackFile, Name: blob.PackID.String()}) {
			cached = append(cached, blob)
			continue
		}
		noncached = append(noncached, blob)
	}

	copy(blobs[len(cached):], noncached)
}

// LoadBlob loads a blob of type t from the repository.
// It may use all of buf[:cap(buf)] as scratch space.
func (r *Repository) LoadBlob(ctx context.Context, t restic.BlobType, id restic.ID, buf []byte) ([]byte, error) {
	debug.Log("load %v with id %v (buf len %v, cap %d)", t, id, len(buf), cap(buf))

	// lookup packs
	blobs := r.idx.Lookup(restic.BlobHandle{ID: id, Type: t})
	if len(blobs) == 0 {
		debug.Log("id %v not found in index", id)
		return nil, errors.Errorf("id %v not found in repository", id)
	}

	// try cached pack files first
	sortCachedPacksFirst(r.Cache, blobs)

	var lastError error
	for _, blob := range blobs {
		debug.Log("blob %v/%v found: %v", t, id, blob)

		if blob.Type != t {
			debug.Log("blob %v has wrong block type, want %v", blob, t)
		}

		// load blob from pack
		h := backend.Handle{Type: restic.PackFile, Name: blob.PackID.String(), IsMetadata: t.IsMetadata()}

		switch {
		case cap(buf) < int(blob.Length):
			buf = make([]byte, blob.Length)
		case len(buf) != int(blob.Length):
			buf = buf[:blob.Length]
		}

		n, err := backend.ReadAt(ctx, r.be, h, int64(blob.Offset), buf)
		if err != nil {
			debug.Log("error loading blob %v: %v", blob, err)
			lastError = err
			continue
		}

		if uint(n) != blob.Length {
			lastError = errors.Errorf("error loading blob %v: wrong length returned, want %d, got %d",
				id.Str(), blob.Length, uint(n))
			debug.Log("lastError: %v", lastError)
			continue
		}

		// decrypt
		nonce, ciphertext := buf[:r.key.NonceSize()], buf[r.key.NonceSize():]
		plaintext, err := r.key.Open(ciphertext[:0], nonce, ciphertext, nil)
		if err != nil {
			lastError = errors.Errorf("decrypting blob %v failed: %v", id, err)
			continue
		}

		if blob.IsCompressed() {
			plaintext, err = r.getZstdDecoder().DecodeAll(plaintext, make([]byte, 0, blob.DataLength()))
			if err != nil {
				lastError = errors.Errorf("decompressing blob %v failed: %v", id, err)
				continue
			}
		}

		// check hash
		if !restic.Hash(plaintext).Equal(id) {
			lastError = errors.Errorf("blob %v returned invalid hash", id)
			continue
		}

		if len(plaintext) > cap(buf) {
			return plaintext, nil
		}
		// move decrypted data to the start of the buffer
		buf = buf[:len(plaintext)]
		copy(buf, plaintext)
		return buf, nil
	}

	if lastError != nil {
		return nil, lastError
	}

	return nil, errors.Errorf("loading blob %v from %v packs failed", id.Str(), len(blobs))
}

// LookupBlobSize returns the size of blob id.
func (r *Repository) LookupBlobSize(id restic.ID, tpe restic.BlobType) (uint, bool) {
	return r.idx.LookupSize(restic.BlobHandle{ID: id, Type: tpe})
}

func (r *Repository) getZstdEncoder() *zstd.Encoder {
	r.allocEnc.Do(func() {
		level := zstd.SpeedDefault
		if r.opts.Compression == CompressionMax {
			level = zstd.SpeedBestCompression
		}

		opts := []zstd.EOption{
			// Set the compression level configured.
			zstd.WithEncoderLevel(level),
			// Disable CRC, we have enough checks in place, makes the
			// compressed data four bytes shorter.
			zstd.WithEncoderCRC(false),
			// Set a window of 512kbyte, so we have good lookbehind for usual
			// blob sizes.
			zstd.WithWindowSize(512 * 1024),
		}

		enc, err := zstd.NewWriter(nil, opts...)
		if err != nil {
			panic(err)
		}
		r.enc = enc
	})
	return r.enc
}

func (r *Repository) getZstdDecoder() *zstd.Decoder {
	r.allocDec.Do(func() {
		opts := []zstd.DOption{
			// Use all available cores.
			zstd.WithDecoderConcurrency(0),
			// Limit the maximum decompressed memory. Set to a very high,
			// conservative value.
			zstd.WithDecoderMaxMemory(16 * 1024 * 1024 * 1024),
		}

		dec, err := zstd.NewReader(nil, opts...)
		if err != nil {
			panic(err)
		}
		r.dec = dec
	})
	return r.dec
}

// saveAndEncrypt encrypts data and stores it to the backend as type t. If data
// is small enough, it will be packed together with other small blobs. The
// caller must ensure that the id matches the data. Returned is the size data
// occupies in the repo (compressed or not, including the encryption overhead).
func (r *Repository) saveAndEncrypt(ctx context.Context, t restic.BlobType, data []byte, id restic.ID) (size int, err error) {
	debug.Log("save id %v (%v, %d bytes)", id, t, len(data))

	uncompressedLength := 0
	if r.cfg.Version > 1 {

		// we have a repo v2, so compression is available. if the user opts to
		// not compress, we won't compress any data, but everything else is
		// compressed.
		if r.opts.Compression != CompressionOff || t != restic.DataBlob {
			uncompressedLength = len(data)
			data = r.getZstdEncoder().EncodeAll(data, nil)
		}
	}

	nonce := crypto.NewRandomNonce()

	ciphertext := make([]byte, 0, crypto.CiphertextLength(len(data)))
	ciphertext = append(ciphertext, nonce...)

	// encrypt blob
	ciphertext = r.key.Seal(ciphertext, nonce, data, nil)

	// find suitable packer and add blob
	var pm *packerManager

	switch t {
	case restic.TreeBlob:
		pm = r.treePM
	case restic.DataBlob:
		pm = r.dataPM
	default:
		panic(fmt.Sprintf("invalid type: %v", t))
	}

	return pm.SaveBlob(ctx, t, id, ciphertext, uncompressedLength)
}

func (r *Repository) compressUnpacked(p []byte) ([]byte, error) {
	// compression is only available starting from version 2
	if r.cfg.Version < 2 {
		return p, nil
	}

	// version byte
	out := []byte{2}
	out = r.getZstdEncoder().EncodeAll(p, out)
	return out, nil
}

func (r *Repository) decompressUnpacked(p []byte) ([]byte, error) {
	// compression is only available starting from version 2
	if r.cfg.Version < 2 {
		return p, nil
	}

	if len(p) == 0 {
		// too short for version header
		return p, nil
	}
	if p[0] == '[' || p[0] == '{' {
		// probably raw JSON
		return p, nil
	}
	// version
	if p[0] != 2 {
		return nil, errors.New("not supported encoding format")
	}

	return r.getZstdDecoder().DecodeAll(p[1:], nil)
}

// SaveUnpacked encrypts data and stores it in the backend. Returned is the
// storage hash.
func (r *Repository) SaveUnpacked(ctx context.Context, t restic.FileType, p []byte) (id restic.ID, err error) {
	if t != restic.ConfigFile {
		p, err = r.compressUnpacked(p)
		if err != nil {
			return restic.ID{}, err
		}
	}

	ciphertext := crypto.NewBlobBuffer(len(p))
	ciphertext = ciphertext[:0]
	nonce := crypto.NewRandomNonce()
	ciphertext = append(ciphertext, nonce...)

	ciphertext = r.key.Seal(ciphertext, nonce, p, nil)

	if t == restic.ConfigFile {
		id = restic.ID{}
	} else {
		id = restic.Hash(ciphertext)
	}
	h := backend.Handle{Type: t, Name: id.String()}

	err = r.be.Save(ctx, h, backend.NewByteReader(ciphertext, r.be.Hasher()))
	if err != nil {
		debug.Log("error saving blob %v: %v", h, err)
		return restic.ID{}, err
	}

	debug.Log("blob %v saved", h)
	return id, nil
}

// Flush saves all remaining packs and the index
func (r *Repository) Flush(ctx context.Context) error {
	if err := r.flushPacks(ctx); err != nil {
		return err
	}

	// Save index after flushing only if noAutoIndexUpdate is not set
	if r.noAutoIndexUpdate {
		return nil
	}
	return r.idx.SaveIndex(ctx, r)
}

func (r *Repository) StartPackUploader(ctx context.Context, wg *errgroup.Group) {
	if r.packerWg != nil {
		panic("uploader already started")
	}

	innerWg, ctx := errgroup.WithContext(ctx)
	r.packerWg = innerWg
	r.uploader = newPackerUploader(ctx, innerWg, r, r.be.Connections())
	r.treePM = newPackerManager(r.key, restic.TreeBlob, r.PackSize(), r.uploader.QueuePacker)
	r.dataPM = newPackerManager(r.key, restic.DataBlob, r.PackSize(), r.uploader.QueuePacker)

	wg.Go(func() error {
		return innerWg.Wait()
	})
}

// FlushPacks saves all remaining packs.
func (r *Repository) flushPacks(ctx context.Context) error {
	if r.packerWg == nil {
		return nil
	}

	err := r.treePM.Flush(ctx)
	if err != nil {
		return err
	}
	err = r.dataPM.Flush(ctx)
	if err != nil {
		return err
	}
	r.uploader.TriggerShutdown()
	err = r.packerWg.Wait()

	r.treePM = nil
	r.dataPM = nil
	r.uploader = nil
	r.packerWg = nil

	return err
}

// Backend returns the backend for the repository.
func (r *Repository) Backend() backend.Backend {
	return r.be
}

func (r *Repository) Connections() uint {
	return r.be.Connections()
}

// Index returns the currently used MasterIndex.
func (r *Repository) Index() restic.MasterIndex {
	return r.idx
}

// SetIndex instructs the repository to use the given index.
func (r *Repository) SetIndex(i restic.MasterIndex) error {
	r.idx = i.(*index.MasterIndex)
	return r.prepareCache()
}

// LoadIndex loads all index files from the backend in parallel and stores them
func (r *Repository) LoadIndex(ctx context.Context, p *progress.Counter) error {
	debug.Log("Loading index")

	indexList, err := restic.MemorizeList(ctx, r, restic.IndexFile)
	if err != nil {
		return err
	}

	if p != nil {
		var numIndexFiles uint64
		err := indexList.List(ctx, restic.IndexFile, func(id restic.ID, size int64) error {
			numIndexFiles++
			return nil
		})
		if err != nil {
			return err
		}
		p.SetMax(numIndexFiles)
		defer p.Done()
	}

	err = index.ForAllIndexes(ctx, indexList, r, func(id restic.ID, idx *index.Index, oldFormat bool, err error) error {
		if err != nil {
			return err
		}
		r.idx.Insert(idx)
		if p != nil {
			p.Add(1)
		}
		return nil
	})

	if err != nil {
		return err
	}

	err = r.idx.MergeFinalIndexes()
	if err != nil {
		return err
	}

	// Trigger GC to reset garbage collection threshold
	runtime.GC()

	if r.cfg.Version < 2 {
		// sanity check
		ctx, cancel := context.WithCancel(ctx)
		defer cancel()

		invalidIndex := false
		r.idx.Each(ctx, func(blob restic.PackedBlob) {
			if blob.IsCompressed() {
				invalidIndex = true
			}
		})
		if invalidIndex {
			return errors.New("index uses feature not supported by repository version 1")
		}
	}

	// remove index files from the cache which have been removed in the repo
	return r.prepareCache()
}

// CreateIndexFromPacks creates a new index by reading all given pack files (with sizes).
// The index is added to the MasterIndex but not marked as finalized.
// Returned is the list of pack files which could not be read.
func (r *Repository) CreateIndexFromPacks(ctx context.Context, packsize map[restic.ID]int64, p *progress.Counter) (invalid restic.IDs, err error) {
	var m sync.Mutex

	debug.Log("Loading index from pack files")

	// track spawned goroutines using wg, create a new context which is
	// cancelled as soon as an error occurs.
	wg, ctx := errgroup.WithContext(ctx)

	type FileInfo struct {
		restic.ID
		Size int64
	}
	ch := make(chan FileInfo)

	// send list of pack files through ch, which is closed afterwards
	wg.Go(func() error {
		defer close(ch)
		for id, size := range packsize {
			select {
			case <-ctx.Done():
				return ctx.Err()
			case ch <- FileInfo{id, size}:
			}
		}
		return nil
	})

	// a worker receives an pack ID from ch, reads the pack contents, and adds them to idx
	worker := func() error {
		for fi := range ch {
			entries, _, err := r.ListPack(ctx, fi.ID, fi.Size)
			if err != nil {
				debug.Log("unable to list pack file %v", fi.ID.Str())
				m.Lock()
				invalid = append(invalid, fi.ID)
				m.Unlock()
			}
			r.idx.StorePack(fi.ID, entries)
			p.Add(1)
		}

		return nil
	}

	// decoding the pack header is usually quite fast, thus we are primarily IO-bound
	workerCount := int(r.Connections())
	// run workers on ch
	for i := 0; i < workerCount; i++ {
		wg.Go(worker)
	}

	err = wg.Wait()
	if err != nil {
		return invalid, err
	}

	return invalid, nil
}

// prepareCache initializes the local cache. indexIDs is the list of IDs of
// index files still present in the repo.
func (r *Repository) prepareCache() error {
	if r.Cache == nil {
		return nil
	}

	indexIDs := r.idx.IDs()
	debug.Log("prepare cache with %d index files", len(indexIDs))

	// clear old index files
	err := r.Cache.Clear(restic.IndexFile, indexIDs)
	if err != nil {
		fmt.Fprintf(os.Stderr, "error clearing index files in cache: %v\n", err)
	}

	packs := r.idx.Packs(restic.NewIDSet())

	// clear old packs
	err = r.Cache.Clear(restic.PackFile, packs)
	if err != nil {
		fmt.Fprintf(os.Stderr, "error clearing pack files in cache: %v\n", err)
	}

	return nil
}

// SearchKey finds a key with the supplied password, afterwards the config is
// read and parsed. It tries at most maxKeys key files in the repo.
func (r *Repository) SearchKey(ctx context.Context, password string, maxKeys int, keyHint string) error {
	key, err := SearchKey(ctx, r, password, maxKeys, keyHint)
	if err != nil {
		return err
	}

	r.key = key.master
	r.keyID = key.ID()
	cfg, err := restic.LoadConfig(ctx, r)
	if err == crypto.ErrUnauthenticated {
		return fmt.Errorf("config or key %v is damaged: %w", key.ID(), err)
	} else if err != nil {
		return fmt.Errorf("config cannot be loaded: %w", err)
	}

	r.setConfig(cfg)
	return nil
}

// Init creates a new master key with the supplied password, initializes and
// saves the repository config.
func (r *Repository) Init(ctx context.Context, version uint, password string, chunkerPolynomial *chunker.Pol) error {
	if version > restic.MaxRepoVersion {
		return fmt.Errorf("repository version %v too high", version)
	}

	if version < restic.MinRepoVersion {
		return fmt.Errorf("repository version %v too low", version)
	}

	_, err := r.be.Stat(ctx, backend.Handle{Type: restic.ConfigFile})
	if err != nil && !r.be.IsNotExist(err) {
		return err
	}
	if err == nil {
		return errors.New("repository master key and config already initialized")
	}

	cfg, err := restic.CreateConfig(version)
	if err != nil {
		return err
	}
	if chunkerPolynomial != nil {
		cfg.ChunkerPolynomial = *chunkerPolynomial
	}

	return r.init(ctx, password, cfg)
}

// init creates a new master key with the supplied password and uses it to save
// the config into the repo.
func (r *Repository) init(ctx context.Context, password string, cfg restic.Config) error {
	key, err := createMasterKey(ctx, r, password)
	if err != nil {
		return err
	}

	r.key = key.master
	r.keyID = key.ID()
	r.setConfig(cfg)
	return restic.SaveConfig(ctx, r, cfg)
}

// Key returns the current master key.
func (r *Repository) Key() *crypto.Key {
	return r.key
}

// KeyID returns the id of the current key in the backend.
func (r *Repository) KeyID() restic.ID {
	return r.keyID
}

// List runs fn for all files of type t in the repo.
func (r *Repository) List(ctx context.Context, t restic.FileType, fn func(restic.ID, int64) error) error {
	return r.be.List(ctx, t, func(fi backend.FileInfo) error {
		id, err := restic.ParseID(fi.Name)
		if err != nil {
			debug.Log("unable to parse %v as an ID", fi.Name)
			return nil
		}
		return fn(id, fi.Size)
	})
}

// ListPack returns the list of blobs saved in the pack id and the length of
// the pack header.
func (r *Repository) ListPack(ctx context.Context, id restic.ID, size int64) ([]restic.Blob, uint32, error) {
	h := backend.Handle{Type: restic.PackFile, Name: id.String()}

	return pack.List(r.Key(), backend.ReaderAt(ctx, r.Backend(), h), size)
}

// Delete calls backend.Delete() if implemented, and returns an error
// otherwise.
func (r *Repository) Delete(ctx context.Context) error {
	return r.be.Delete(ctx)
}

// Close closes the repository by closing the backend.
func (r *Repository) Close() error {
	return r.be.Close()
}

// SaveBlob saves a blob of type t into the repository.
// It takes care that no duplicates are saved; this can be overwritten
// by setting storeDuplicate to true.
// If id is the null id, it will be computed and returned.
// Also returns if the blob was already known before.
// If the blob was not known before, it returns the number of bytes the blob
// occupies in the repo (compressed or not, including encryption overhead).
func (r *Repository) SaveBlob(ctx context.Context, t restic.BlobType, buf []byte, id restic.ID, storeDuplicate bool) (newID restic.ID, known bool, size int, err error) {

	// compute plaintext hash if not already set
	if id.IsNull() {
		// Special case the hash calculation for all zero chunks. This is especially
		// useful for sparse files containing large all zero regions. For these we can
		// process chunks as fast as we can read the from disk.
		if len(buf) == chunker.MinSize && restic.ZeroPrefixLen(buf) == chunker.MinSize {
			newID = ZeroChunk()
		} else {
			newID = restic.Hash(buf)
		}
	} else {
		newID = id
	}

	// first try to add to pending blobs; if not successful, this blob is already known
	known = !r.idx.AddPending(restic.BlobHandle{ID: newID, Type: t})

	// only save when needed or explicitly told
	if !known || storeDuplicate {
		size, err = r.saveAndEncrypt(ctx, t, buf, newID)
	}

	return newID, known, size, err
}

type backendLoadFn func(ctx context.Context, h backend.Handle, length int, offset int64, fn func(rd io.Reader) error) error

// Skip sections with more than 4MB unused blobs
const maxUnusedRange = 4 * 1024 * 1024

<<<<<<< HEAD
// StreamPack loads the listed blobs from the specified pack file. The plaintext blob is passed to
// the handleBlobFn callback or an error if decryption failed or the blob hash does not match.
// handleBlobFn is never called multiple times for the same blob. If the callback returns an error,
// then StreamPack will abort and not retry it.
func StreamPack(ctx context.Context, beLoad BackendLoadFn, key *crypto.Key, packID restic.ID, blobs []restic.Blob, handleBlobFn func(blob restic.BlobHandle, buf []byte, err error) error) error {
=======
// LoadBlobsFromPack loads the listed blobs from the specified pack file. The plaintext blob is passed to
// the handleBlobFn callback or an error if decryption failed or the blob hash does not match.
// handleBlobFn is called at most once for each blob. If the callback returns an error,
// then LoadBlobsFromPack will abort and not retry it.
func (r *Repository) LoadBlobsFromPack(ctx context.Context, packID restic.ID, blobs []restic.Blob, handleBlobFn func(blob restic.BlobHandle, buf []byte, err error) error) error {
	return streamPack(ctx, r.Backend().Load, r.key, packID, blobs, handleBlobFn)
}

func streamPack(ctx context.Context, beLoad backendLoadFn, key *crypto.Key, packID restic.ID, blobs []restic.Blob, handleBlobFn func(blob restic.BlobHandle, buf []byte, err error) error) error {
>>>>>>> 68f359c9
	if len(blobs) == 0 {
		// nothing to do
		return nil
	}

	sort.Slice(blobs, func(i, j int) bool {
		return blobs[i].Offset < blobs[j].Offset
	})

	lowerIdx := 0
	lastPos := blobs[0].Offset
	for i := 0; i < len(blobs); i++ {
		if blobs[i].Offset < lastPos {
			// don't wait for streamPackPart to fail
			return errors.Errorf("overlapping blobs in pack %v", packID)
		}
		if blobs[i].Offset-lastPos > maxUnusedRange {
			// load everything up to the skipped file section
			err := streamPackPart(ctx, beLoad, key, packID, blobs[lowerIdx:i], handleBlobFn)
			if err != nil {
				return err
			}
			lowerIdx = i
		}
		lastPos = blobs[i].Offset + blobs[i].Length
	}
	// load remainder
	return streamPackPart(ctx, beLoad, key, packID, blobs[lowerIdx:], handleBlobFn)
}

func streamPackPart(ctx context.Context, beLoad backendLoadFn, key *crypto.Key, packID restic.ID, blobs []restic.Blob, handleBlobFn func(blob restic.BlobHandle, buf []byte, err error) error) error {
	h := backend.Handle{Type: restic.PackFile, Name: packID.String(), IsMetadata: false}

	dataStart := blobs[0].Offset
	dataEnd := blobs[len(blobs)-1].Offset + blobs[len(blobs)-1].Length

	debug.Log("streaming pack %v (%d to %d bytes), blobs: %v", packID, dataStart, dataEnd, len(blobs))

	dec, err := zstd.NewReader(nil)
	if err != nil {
		panic(dec)
	}
	defer dec.Close()

	ctx, cancel := context.WithCancel(ctx)
	// stream blobs in pack
	err = beLoad(ctx, h, int(dataEnd-dataStart), int64(dataStart), func(rd io.Reader) error {
		// prevent callbacks after cancellation
		if ctx.Err() != nil {
			return ctx.Err()
		}
		bufferSize := int(dataEnd - dataStart)
		if bufferSize > MaxStreamBufferSize {
			bufferSize = MaxStreamBufferSize
		}
		bufRd := bufio.NewReaderSize(rd, bufferSize)
<<<<<<< HEAD
		currentBlobEnd := dataStart
		var buf []byte
		var decode []byte
		for len(blobs) > 0 {
			entry := blobs[0]

			skipBytes := int(entry.Offset - currentBlobEnd)
			if skipBytes < 0 {
				return errors.Errorf("overlapping blobs in pack %v", packID)
			}
=======
		it := NewPackBlobIterator(packID, bufRd, dataStart, blobs, key, dec)
>>>>>>> 68f359c9

		for {
			val, err := it.Next()
			if err == ErrPackEOF {
				break
			} else if err != nil {
				return err
			}

			err = handleBlobFn(val.Handle, val.Plaintext, val.Err)
			if err != nil {
				cancel()
				return backoff.Permanent(err)
			}
			// ensure that each blob is only passed once to handleBlobFn
			blobs = blobs[1:]
		}
		return nil
	})
	return errors.Wrap(err, "StreamPack")
}

type PackBlobIterator struct {
	packID        restic.ID
	rd            *bufio.Reader
	currentOffset uint

	blobs []restic.Blob
	key   *crypto.Key
	dec   *zstd.Decoder

	buf    []byte
	decode []byte
}

type PackBlobValue struct {
	Handle    restic.BlobHandle
	Plaintext []byte
	Err       error
}

var ErrPackEOF = errors.New("reached EOF of pack file")

func NewPackBlobIterator(packID restic.ID, rd *bufio.Reader, currentOffset uint,
	blobs []restic.Blob, key *crypto.Key, dec *zstd.Decoder) *PackBlobIterator {
	return &PackBlobIterator{
		packID:        packID,
		rd:            rd,
		currentOffset: currentOffset,
		blobs:         blobs,
		key:           key,
		dec:           dec,
	}
}

// Next returns the next blob, an error or ErrPackEOF if all blobs were read
func (b *PackBlobIterator) Next() (PackBlobValue, error) {
	if len(b.blobs) == 0 {
		return PackBlobValue{}, ErrPackEOF
	}

	entry := b.blobs[0]
	b.blobs = b.blobs[1:]

	skipBytes := int(entry.Offset - b.currentOffset)
	if skipBytes < 0 {
		return PackBlobValue{}, errors.Errorf("overlapping blobs in pack %v", b.packID)
	}

	_, err := b.rd.Discard(skipBytes)
	if err != nil {
		return PackBlobValue{}, err
	}
	b.currentOffset = entry.Offset

	h := restic.BlobHandle{ID: entry.ID, Type: entry.Type}
	debug.Log("  process blob %v, skipped %d, %v", h, skipBytes, entry)

	if uint(cap(b.buf)) < entry.Length {
		b.buf = make([]byte, entry.Length)
	}
	b.buf = b.buf[:entry.Length]

	n, err := io.ReadFull(b.rd, b.buf)
	if err != nil {
		debug.Log("    read error %v", err)
		return PackBlobValue{}, errors.Wrap(err, "ReadFull")
	}

	if n != len(b.buf) {
		return PackBlobValue{}, errors.Errorf("read blob %v from %v: not enough bytes read, want %v, got %v",
			h, b.packID.Str(), len(b.buf), n)
	}
	b.currentOffset = entry.Offset + entry.Length

	if int(entry.Length) <= b.key.NonceSize() {
		debug.Log("%v", b.blobs)
		return PackBlobValue{}, errors.Errorf("invalid blob length %v", entry)
	}

	// decryption errors are likely permanent, give the caller a chance to skip them
	nonce, ciphertext := b.buf[:b.key.NonceSize()], b.buf[b.key.NonceSize():]
	plaintext, err := b.key.Open(ciphertext[:0], nonce, ciphertext, nil)
	if err == nil && entry.IsCompressed() {
		// DecodeAll will allocate a slice if it is not large enough since it
		// knows the decompressed size (because we're using EncodeAll)
		b.decode, err = b.dec.DecodeAll(plaintext, b.decode[:0])
		plaintext = b.decode
		if err != nil {
			err = errors.Errorf("decompressing blob %v failed: %v", h, err)
		}
	}
	if err == nil {
		id := restic.Hash(plaintext)
		if !id.Equal(entry.ID) {
			debug.Log("read blob %v/%v from %v: wrong data returned, hash is %v",
				h.Type, h.ID, b.packID.Str(), id)
			err = errors.Errorf("read blob %v from %v: wrong data returned, hash is %v",
				h, b.packID.Str(), id)
		}
	}

	return PackBlobValue{entry.BlobHandle, plaintext, err}, nil
}

var zeroChunkOnce sync.Once
var zeroChunkID restic.ID

// ZeroChunk computes and returns (cached) the ID of an all-zero chunk with size chunker.MinSize
func ZeroChunk() restic.ID {
	zeroChunkOnce.Do(func() {
		zeroChunkID = restic.Hash(make([]byte, chunker.MinSize))
	})
	return zeroChunkID
}<|MERGE_RESOLUTION|>--- conflicted
+++ resolved
@@ -880,13 +880,6 @@
 // Skip sections with more than 4MB unused blobs
 const maxUnusedRange = 4 * 1024 * 1024
 
-<<<<<<< HEAD
-// StreamPack loads the listed blobs from the specified pack file. The plaintext blob is passed to
-// the handleBlobFn callback or an error if decryption failed or the blob hash does not match.
-// handleBlobFn is never called multiple times for the same blob. If the callback returns an error,
-// then StreamPack will abort and not retry it.
-func StreamPack(ctx context.Context, beLoad BackendLoadFn, key *crypto.Key, packID restic.ID, blobs []restic.Blob, handleBlobFn func(blob restic.BlobHandle, buf []byte, err error) error) error {
-=======
 // LoadBlobsFromPack loads the listed blobs from the specified pack file. The plaintext blob is passed to
 // the handleBlobFn callback or an error if decryption failed or the blob hash does not match.
 // handleBlobFn is called at most once for each blob. If the callback returns an error,
@@ -896,7 +889,6 @@
 }
 
 func streamPack(ctx context.Context, beLoad backendLoadFn, key *crypto.Key, packID restic.ID, blobs []restic.Blob, handleBlobFn func(blob restic.BlobHandle, buf []byte, err error) error) error {
->>>>>>> 68f359c9
 	if len(blobs) == 0 {
 		// nothing to do
 		return nil
@@ -953,20 +945,7 @@
 			bufferSize = MaxStreamBufferSize
 		}
 		bufRd := bufio.NewReaderSize(rd, bufferSize)
-<<<<<<< HEAD
-		currentBlobEnd := dataStart
-		var buf []byte
-		var decode []byte
-		for len(blobs) > 0 {
-			entry := blobs[0]
-
-			skipBytes := int(entry.Offset - currentBlobEnd)
-			if skipBytes < 0 {
-				return errors.Errorf("overlapping blobs in pack %v", packID)
-			}
-=======
 		it := NewPackBlobIterator(packID, bufRd, dataStart, blobs, key, dec)
->>>>>>> 68f359c9
 
 		for {
 			val, err := it.Next()
