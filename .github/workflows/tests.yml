--- conflicted
+++ resolved
@@ -270,9 +270,6 @@
 
           echo "check changelog files"
           calens
-<<<<<<< HEAD
-        if: matrix.check_changelog
-=======
         if: matrix.check_changelog
 
   cross_compile:
@@ -393,5 +390,4 @@
           file: docker/Dockerfile
           pull: true
           tags: ${{ steps.meta.outputs.tags }}
-          labels: ${{ steps.meta.outputs.labels }}
->>>>>>> 590eb9ef
+          labels: ${{ steps.meta.outputs.labels }}