--- conflicted
+++ resolved
@@ -26,7 +26,6 @@
 	return nil
 }
 
-// restoreSymlinkTimestamps restores timestamps for symlinks
 // restoreSymlinkTimestamps restores timestamps for symlinks
 func (node Node) restoreSymlinkTimestamps(path string, utimes [2]syscall.Timespec) error {
 	// tweaked version of UtimesNano from go/src/syscall/syscall_windows.go
@@ -273,9 +272,8 @@
 	return sdAttribute, nil
 }
 
-<<<<<<< HEAD
 // restoreExtendedAttributes handles restore of the Windows Extended Attributes to the specified path.
-// The windows api requires setting of all the extended attributes in one call.
+// The Windows API requires setting of all the Extended Attributes in one call.
 func restoreExtendedAttributes(nodeType, path string, eas []fs.ExtendedAttribute) (err error) {
 	var fileHandle windows.Handle
 	switch nodeType {
@@ -304,12 +302,8 @@
 	return err
 }
 
-// restoreGenericAttribute restores the generic attributes for windows like File Attributes,
-// Created time and Security Descriptors.
-=======
 // restoreGenericAttribute restores the generic attributes for Windows like File Attributes,
 // Created time, Security Descriptor etc.
->>>>>>> ecb87c6e
 func (attr GenericAttribute) restoreGenericAttribute(path string) error {
 	switch attr.Name {
 	case string(TypeFileAttribute):
