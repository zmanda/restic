--- conflicted
+++ resolved
@@ -20,30 +20,11 @@
 	"github.com/restic/restic/internal/fs"
 )
 
-<<<<<<< HEAD
-// Attribute interface defines common methods for ExtendedAttribute and GenericAttribute.
-// Only need the getters in the interface.
-type Attribute interface {
-	GetName() string
-	GetValue() []byte
-}
-
-// ExtendedAttribute is a tuple storing the xattr name and value.
-type ExtendedAttribute struct {
-	Name  string `json:"name"`
-	Value []byte `json:"value"`
-}
-
-// GenericAttribute is a tuple storing the name and value pairs used internally by restic to provide support for OS-specific functionalities.
-// eg. For windows this is used for CreationTime, File Attributes like hidden, SecurityDescriptors etc.
-type GenericAttribute struct {
-=======
 // Attribute is a tuple storing the xattr name and value for various filesystems.
 // This struct is also used as a tuple for storing the name and value pairs
 // used internally by restic to provide support for OS-specific functionalities.
 // eg. For windows this is used for CreationTime, File Attributes like hidden etc.
 type Attribute struct {
->>>>>>> d5807639
 	Name  string `json:"name"`
 	Value []byte `json:"value"`
 }
@@ -76,14 +57,9 @@
 // When you create new GenericAttributeTypes for any OS, add an entry in this map.
 var genericAttributesForOS = map[GenericAttributeType][]OSType{
 	//value is an array as some generic attributes may be handled in multiple OSs.
-<<<<<<< HEAD
-	string(TypeFileAttribute):      {WindowsOS},
-	string(TypeCreationTime):       {WindowsOS},
-	string(TypeSecurityDescriptor): {WindowsOS},
-=======
-	TypeFileAttribute: {WindowsOS},
-	TypeCreationTime:  {WindowsOS},
->>>>>>> d5807639
+	TypeFileAttribute:      {WindowsOS},
+	TypeCreationTime:       {WindowsOS},
+	TypeSecurityDescriptor: {WindowsOS},
 }
 
 // Node is a file, directory or other item in a backup.
