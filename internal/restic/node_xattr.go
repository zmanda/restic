//go:build darwin || freebsd || linux || solaris
// +build darwin freebsd linux solaris

package restic

import (
	"fmt"
	"os"
	"syscall"

	"github.com/restic/restic/internal/debug"
	"github.com/restic/restic/internal/errors"

	"github.com/pkg/xattr"
)

<<<<<<< HEAD
=======
func (node Node) restoreExtendedAttributes(path string) error {
	for _, attr := range node.ExtendedAttributes {
		err := setxattr(path, attr.Name, attr.Value)
		if err != nil {
			return err
		}
	}
	return nil
}

func (node *Node) fillExtendedAttributes(path string) error {
	xattrs, err := listxattr(path)
	debug.Log("fillExtendedAttributes(%v) %v %v", path, xattrs, err)
	if err != nil {
		return err
	}

	node.ExtendedAttributes = make([]Attribute, 0, len(xattrs))
	for _, attr := range xattrs {
		attrVal, err := getxattr(path, attr)
		if err != nil {
			fmt.Fprintf(os.Stderr, "can not obtain extended attribute %v for %v:\n", attr, path)
			continue
		}
		attr := Attribute{
			Name:  attr,
			Value: attrVal,
		}

		node.ExtendedAttributes = append(node.ExtendedAttributes, attr)
	}

	return nil
}

>>>>>>> 73e92612
// getxattr retrieves extended attribute data associated with path.
func getxattr(path, name string) ([]byte, error) {
	b, err := xattr.LGet(path, name)
	return b, handleXattrErr(err)
}

// listxattr retrieves a list of names of extended attributes associated with the
// given path in the file system.
func listxattr(path string) ([]string, error) {
	l, err := xattr.LList(path)
	return l, handleXattrErr(err)
}

// setxattr associates name and data together as an attribute of path.
func setxattr(path, name string, data []byte) error {
	return handleXattrErr(xattr.LSet(path, name, data))
}

// handleXattrErr handles errors for xattr
func handleXattrErr(err error) error {
	switch e := err.(type) {
	case nil:
		return nil

	case *xattr.Error:
		// On Linux, xattr calls on files in an SMB/CIFS mount can return
		// ENOATTR instead of ENOTSUP.
		switch e.Err {
		case syscall.ENOTSUP, xattr.ENOATTR:
			return nil
		}
		return errors.WithStack(e)

	default:
		return errors.WithStack(e)
	}
}

// RestoreMetadata restores node metadata
func (node Node) RestoreMetadata(path string) (err error) {
	err = node.restoreMetadata(path)
	if err != nil {
		debug.Log("restoreMetadata(%s) error %v", path, err)
	}
	return err
}

// restoreExtendedAttributes restores Extended Attributes
func (node Node) restoreExtendedAttributes(path string) error {
	for _, attr := range node.ExtendedAttributes {
		err := setxattr(path, attr.Name, attr.Value)
		if err != nil {
			return err
		}
	}
	return nil
}

// restoreExtendedAttributes fills in Extended Attributes
func (node *Node) fillExtendedAttributes(path string) error {
	xattrs, err := listxattr(path)
	debug.Log("fillExtendedAttributes(%v) %v %v", path, xattrs, err)
	if err != nil {
		return err
	}

	node.ExtendedAttributes = make([]ExtendedAttribute, 0, len(xattrs))
	for _, attr := range xattrs {
		attrVal, err := getxattr(path, attr)
		if err != nil {
			fmt.Fprintf(os.Stderr, "can not obtain extended attribute %v for %v:\n", attr, path)
			continue
		}
		attr := ExtendedAttribute{
			Name:  attr,
			Value: attrVal,
		}

		node.ExtendedAttributes = append(node.ExtendedAttributes, attr)
	}

	return nil
}

// restoreGenericAttributes is no-op.
func (node *Node) restoreGenericAttributes(_ string) error {
	return node.handleUnknownGenericAttributesFound()
}

// fillGenericAttributes is a no-op.
func (node *Node) fillGenericAttributes(_ string, _ os.FileInfo, _ *statT) (allowExtended bool, err error) {
	return true, nil
}<|MERGE_RESOLUTION|>--- conflicted
+++ resolved
@@ -14,44 +14,6 @@
 	"github.com/pkg/xattr"
 )
 
-<<<<<<< HEAD
-=======
-func (node Node) restoreExtendedAttributes(path string) error {
-	for _, attr := range node.ExtendedAttributes {
-		err := setxattr(path, attr.Name, attr.Value)
-		if err != nil {
-			return err
-		}
-	}
-	return nil
-}
-
-func (node *Node) fillExtendedAttributes(path string) error {
-	xattrs, err := listxattr(path)
-	debug.Log("fillExtendedAttributes(%v) %v %v", path, xattrs, err)
-	if err != nil {
-		return err
-	}
-
-	node.ExtendedAttributes = make([]Attribute, 0, len(xattrs))
-	for _, attr := range xattrs {
-		attrVal, err := getxattr(path, attr)
-		if err != nil {
-			fmt.Fprintf(os.Stderr, "can not obtain extended attribute %v for %v:\n", attr, path)
-			continue
-		}
-		attr := Attribute{
-			Name:  attr,
-			Value: attrVal,
-		}
-
-		node.ExtendedAttributes = append(node.ExtendedAttributes, attr)
-	}
-
-	return nil
-}
-
->>>>>>> 73e92612
 // getxattr retrieves extended attribute data associated with path.
 func getxattr(path, name string) ([]byte, error) {
 	b, err := xattr.LGet(path, name)
@@ -118,14 +80,14 @@
 		return err
 	}
 
-	node.ExtendedAttributes = make([]ExtendedAttribute, 0, len(xattrs))
+	node.ExtendedAttributes = make([]Attribute, 0, len(xattrs))
 	for _, attr := range xattrs {
 		attrVal, err := getxattr(path, attr)
 		if err != nil {
 			fmt.Fprintf(os.Stderr, "can not obtain extended attribute %v for %v:\n", attr, path)
 			continue
 		}
-		attr := ExtendedAttribute{
+		attr := Attribute{
 			Name:  attr,
 			Value: attrVal,
 		}
