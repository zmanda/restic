package restic

import (
	"bytes"
	"encoding/binary"
	"fmt"
	"os"
	"path/filepath"
	"strings"
	"syscall"

	"github.com/restic/restic/internal/fs"

	"github.com/restic/restic/internal/debug"
	"github.com/restic/restic/internal/errors"
)

// mknod is not supported on Windows.
func mknod(_ string, mode uint32, dev uint64) (err error) {
	return errors.New("device nodes cannot be created on windows")
}

// Windows doesn't need lchown
func lchown(_ string, uid int, gid int) (err error) {
	return nil
}

func (node Node) restoreSymlinkTimestamps(path string, utimes [2]syscall.Timespec) error {
	// tweaked version of UtimesNano from go/src/syscall/syscall_windows.go
	pathp, e := syscall.UTF16PtrFromString(path)
	if e != nil {
		return e
	}
	h, e := syscall.CreateFile(pathp,
		syscall.FILE_WRITE_ATTRIBUTES, syscall.FILE_SHARE_WRITE, nil, syscall.OPEN_EXISTING,
		syscall.FILE_FLAG_BACKUP_SEMANTICS|syscall.FILE_FLAG_OPEN_REPARSE_POINT, 0)
	if e != nil {
		return e
	}

	defer func() {
		err := syscall.Close(h)
		if err != nil {
			debug.Log("Error closing file handle for %s: %v\n", path, err)
		}
	}()

	a := syscall.NsecToFiletime(syscall.TimespecToNsec(utimes[0]))
	w := syscall.NsecToFiletime(syscall.TimespecToNsec(utimes[1]))
	return syscall.SetFileTime(h, nil, &a, &w)
}

// Getxattr retrieves extended attribute data associated with path.
func Getxattr(path, name string) ([]byte, error) {
	return nil, nil
}

// Listxattr retrieves a list of names of extended attributes associated with the
// given path in the file system.
func Listxattr(path string) ([]string, error) {
	return nil, nil
}

// Setxattr associates name and data together as an attribute of path.
func Setxattr(path, name string, data []byte) error {
	return nil
}

type statT syscall.Win32FileAttributeData

func toStatT(i interface{}) (*statT, bool) {
	s, ok := i.(*syscall.Win32FileAttributeData)
	if ok && s != nil {
		return (*statT)(s), true
	}
	return nil, false
}

func (s statT) dev() uint64   { return 0 }
func (s statT) ino() uint64   { return 0 }
func (s statT) nlink() uint64 { return 0 }
func (s statT) uid() uint32   { return 0 }
func (s statT) gid() uint32   { return 0 }
func (s statT) rdev() uint64  { return 0 }

func (s statT) size() int64 {
	return int64(s.FileSizeLow) | (int64(s.FileSizeHigh) << 32)
}

func (s statT) atim() syscall.Timespec {
	return syscall.NsecToTimespec(s.LastAccessTime.Nanoseconds())
}

func (s statT) mtim() syscall.Timespec {
	return syscall.NsecToTimespec(s.LastWriteTime.Nanoseconds())
}

func (s statT) ctim() syscall.Timespec {
	// Windows does not have the concept of a "change time" in the sense Unix uses it, so we're using the LastWriteTime here.
	return syscall.NsecToTimespec(s.LastWriteTime.Nanoseconds())
}

// restoreGenericAttributes restores generic attributes for windows
func (node Node) restoreGenericAttributes(path string) (err error) {
	for _, attr := range node.GenericAttributes {
		if errGen := attr.restoreGenericAttribute(path); errGen != nil {
			err = fmt.Errorf("Error restoring generic attribute for: %s : %v", path, errGen)
			debug.Log("%v", err)
		}
	}
	return err
}

// fillGenericAttributes fills in the generic attributes for windows like FileAttributes,
// Created time and SecurityDescriptor.
func (node *Node) fillGenericAttributes(path string, fi os.FileInfo, stat *statT) (allowExtended bool, err error) {
	if strings.Contains(filepath.Base(path), ":") {
		//Do not process for Alternate Data Streams in Windows
		// Also do not allow processing of extended attributes for ADS.
		return false, nil
	}
	if !strings.HasSuffix(filepath.Clean(path), `\`) {
		// Do not process file attributes and created time for windows directories like
		// C:, D:
		// Filepath.Clean(path) ends with '\' for Windows root drives only.

<<<<<<< HEAD
	//Add Creation Time
	node.appendGenericAttribute(getCreationTime(fi, path))

	if node.Type == "file" || node.Type == "dir" {
		sd, err := getSecurityDescriptor(path)
		if err == nil {
			//Add Security Descriptor
			node.appendGenericAttribute(sd)
		}
=======
		// Add File Attributes
		node.appendGenericAttribute(getFileAttributes(stat.FileAttributes))

		//Add Creation Time
		node.appendGenericAttribute(getCreationTime(fi, path))
>>>>>>> 896b31a2
	}
	return true, err
}

func (node *Node) appendGenericAttribute(genericAttribute GenericAttribute) {
	if genericAttribute.Name != "" {
		node.GenericAttributes = append(node.GenericAttributes, genericAttribute)
	}
}

func getFileAttributes(fileattr uint32) (fileAttribute GenericAttribute) {
	fileAttrData := make([]byte, 4)
	binary.LittleEndian.PutUint32(fileAttrData, fileattr)
	fileAttribute = NewGenericAttribute(TypeFileAttribute, fileAttrData)
	return fileAttribute
}

func getCreationTime(fi os.FileInfo, path string) (creationTimeAttribute GenericAttribute) {
	attrib, success := fi.Sys().(*syscall.Win32FileAttributeData)
	if success && attrib != nil {
		var creationTime [8]byte
		binary.LittleEndian.PutUint32(creationTime[0:4], attrib.CreationTime.LowDateTime)
		binary.LittleEndian.PutUint32(creationTime[4:8], attrib.CreationTime.HighDateTime)
		creationTimeAttribute = NewGenericAttribute(TypeCreationTime, creationTime[:])
	} else {
		debug.Log("Could not get create time for path: %s", path)
	}
	return creationTimeAttribute
}

func getSecurityDescriptor(path string) (sdAttribute GenericAttribute, err error) {
	sd, err := fs.GetFileSecurityDescriptor(path)
	if err != nil {
		//If backup privilege was already enabled, then this is not an initialization issue as admin permission would be needed for this step.
		//This is a specific error, logging it in debug for now.
		err = fmt.Errorf("Error getting file SecurityDescriptor for: %s : %v", path, err)
		debug.Log("%v", err)
		return sdAttribute, err
	} else if sd != "" {
		sdAttribute = NewGenericAttribute(TypeSecurityDescriptor, []byte(sd))
	}
	return sdAttribute, nil
}

// restoreGenericAttribute restores the generic attributes for windows like File Attributes,
// Created time and Security Descriptors.
func (attr GenericAttribute) restoreGenericAttribute(path string) error {
	switch attr.Name {
	case string(TypeFileAttribute):
		return handleFileAttributes(path, attr.Value)
	case string(TypeCreationTime):
		return handleCreationTime(path, attr.Value)
	case string(TypeSecurityDescriptor):
		return handleSecurityDescriptor(path, attr.Value)
	}
	handleUnknownGenericAttributeFound(attr.Name)
	return nil
}

func handleFileAttributes(path string, data []byte) (err error) {
	attrs := binary.LittleEndian.Uint32(data)
	pathPointer, err := syscall.UTF16PtrFromString(path)
	if err != nil {
		return err
	}
	return syscall.SetFileAttributes(pathPointer, attrs)
}

func handleCreationTime(path string, data []byte) (err error) {
	pathPointer, err := syscall.UTF16PtrFromString(path)
	if err != nil {
		return err
	}
	handle, err := syscall.CreateFile(pathPointer,
		syscall.FILE_WRITE_ATTRIBUTES, syscall.FILE_SHARE_WRITE, nil,
		syscall.OPEN_EXISTING, syscall.FILE_FLAG_BACKUP_SEMANTICS, 0)
	if err != nil {
		return err
	}
	defer func() {
		err := syscall.Close(handle)
		if err != nil {
			debug.Log("Error closing file handle for %s: %v\n", path, err)
		}
	}()

	var inputData bytes.Buffer
	inputData.Write(data)

	var creationTime syscall.Filetime
	creationTime.LowDateTime = binary.LittleEndian.Uint32(data[0:4])
	creationTime.HighDateTime = binary.LittleEndian.Uint32(data[4:8])
	if err := syscall.SetFileTime(handle, &creationTime, nil, nil); err != nil {
		return err
	}
	return nil
}

func handleSecurityDescriptor(path string, data []byte) error {
	sd := string(data)

	err := fs.SetFileSecurityDescriptor(path, sd)
	return err
}<|MERGE_RESOLUTION|>--- conflicted
+++ resolved
@@ -124,9 +124,12 @@
 		// C:, D:
 		// Filepath.Clean(path) ends with '\' for Windows root drives only.
 
-<<<<<<< HEAD
-	//Add Creation Time
-	node.appendGenericAttribute(getCreationTime(fi, path))
+		// Add File Attributes
+		node.appendGenericAttribute(getFileAttributes(stat.FileAttributes))
+
+		//Add Creation Time
+		node.appendGenericAttribute(getCreationTime(fi, path))
+	}
 
 	if node.Type == "file" || node.Type == "dir" {
 		sd, err := getSecurityDescriptor(path)
@@ -134,13 +137,6 @@
 			//Add Security Descriptor
 			node.appendGenericAttribute(sd)
 		}
-=======
-		// Add File Attributes
-		node.appendGenericAttribute(getFileAttributes(stat.FileAttributes))
-
-		//Add Creation Time
-		node.appendGenericAttribute(getCreationTime(fi, path))
->>>>>>> 896b31a2
 	}
 	return true, err
 }
