--- conflicted
+++ resolved
@@ -543,38 +543,10 @@
 		}
 	}
 
-<<<<<<< HEAD
-		debug.Log("opening rest repository at %#v", cfg)
-		return cfg, nil
-	case "smb":
-		cfg := loc.Config.(smb.Config)
-		if cfg.User == "" {
-			cfg.User = os.Getenv("RESTIC_SMB_USER")
-		}
-
-		if cfg.Password.String() == "" {
-			cfg.Password = options.NewSecretString(os.Getenv("RESTIC_SMB_PASSWORD"))
-		}
-
-		if cfg.Domain == "" {
-			cfg.Domain = os.Getenv("RESTIC_SMB_DOMAIN")
-		}
-		if cfg.Domain == "" {
-			cfg.Domain = smb.DefaultDomain
-		}
-		if err := opts.Apply(loc.Scheme, &cfg); err != nil {
-			return nil, err
-		}
-
-		debug.Log("opening smb repository at %#v", cfg)
-		return cfg, nil
-
-=======
 	// only apply options for a particular backend here
 	opts = opts.Extract(loc.Scheme)
 	if err := opts.Apply(loc.Scheme, cfg); err != nil {
 		return nil, err
->>>>>>> 237f32c6
 	}
 
 	debug.Log("opening %v repository at %#v", loc.Scheme, cfg)
@@ -609,13 +581,7 @@
 	case "local":
 		be, err = local.Open(ctx, *cfg.(*local.Config))
 	case "sftp":
-<<<<<<< HEAD
-		be, err = sftp.Open(ctx, cfg.(sftp.Config))
-	case "smb":
-		be, err = smb.Open(ctx, cfg.(smb.Config))
-=======
 		be, err = sftp.Open(ctx, *cfg.(*sftp.Config))
->>>>>>> 237f32c6
 	case "s3":
 		be, err = s3.Open(ctx, *cfg.(*s3.Config), rt)
 	case "gs":
@@ -630,6 +596,8 @@
 		be, err = rest.Open(*cfg.(*rest.Config), rt)
 	case "rclone":
 		be, err = rclone.Open(*cfg.(*rclone.Config), lim)
+	case "smb":
+		be, err = smb.Open(ctx, *cfg.(*smb.Config))
 
 	default:
 		return nil, errors.Fatalf("invalid backend: %q", loc.Scheme)
@@ -691,13 +659,7 @@
 	case "local":
 		be, err = local.Create(ctx, *cfg.(*local.Config))
 	case "sftp":
-<<<<<<< HEAD
-		be, err = sftp.Create(ctx, cfg.(sftp.Config))
-	case "smb":
-		be, err = smb.Create(ctx, cfg.(smb.Config))
-=======
 		be, err = sftp.Create(ctx, *cfg.(*sftp.Config))
->>>>>>> 237f32c6
 	case "s3":
 		be, err = s3.Create(ctx, *cfg.(*s3.Config), rt)
 	case "gs":
@@ -712,6 +674,8 @@
 		be, err = rest.Create(ctx, *cfg.(*rest.Config), rt)
 	case "rclone":
 		be, err = rclone.Create(ctx, *cfg.(*rclone.Config))
+	case "smb":
+		be, err = smb.Create(ctx, *cfg.(*smb.Config))
 	default:
 		debug.Log("invalid repository scheme: %v", s)
 		return nil, errors.Fatalf("invalid scheme %q", loc.Scheme)
