--- conflicted
+++ resolved
@@ -9,11 +9,6 @@
 	"strings"
 	"syscall"
 	"unsafe"
-<<<<<<< HEAD
-
-	"github.com/restic/restic/internal/fs"
-=======
->>>>>>> 68f359c9
 
 	"github.com/restic/restic/internal/debug"
 	"github.com/restic/restic/internal/errors"
@@ -21,11 +16,8 @@
 	"golang.org/x/sys/windows"
 )
 
-<<<<<<< HEAD
 const AdsSeparator = "|"
 
-=======
->>>>>>> 68f359c9
 var (
 	modAdvapi32     = syscall.NewLazyDLL("advapi32.dll")
 	procEncryptFile = modAdvapi32.NewProc("EncryptFileW")
@@ -35,28 +27,6 @@
 // mknod is not supported on Windows.
 func mknod(_ string, mode uint32, dev uint64) (err error) {
 	return errors.New("device nodes cannot be created on windows")
-}
-
-// encryptFile set the encrypted flag on the file.
-func encryptFile(pathPointer *uint16) error {
-	// Call EncryptFile function
-	ret, _, err := procEncryptFile.Call(uintptr(unsafe.Pointer(pathPointer)))
-	if ret == 0 {
-		return err
-	}
-
-	return nil
-}
-
-// decryptFile removes the encrypted flag from the file.
-func decryptFile(pathPointer *uint16) error {
-	// Call DecryptFile function
-	ret, _, err := procDecryptFile.Call(uintptr(unsafe.Pointer(pathPointer)))
-	if ret == 0 {
-		return err
-	}
-
-	return nil
 }
 
 // Windows doesn't need lchown
@@ -468,61 +438,10 @@
 	if err != nil {
 		return err
 	}
-<<<<<<< HEAD
-
-	if attrs&windows.FILE_ATTRIBUTE_ENCRYPTED != 0 {
-		err = encryptFile(pathPointer)
-		if err != nil {
-			if fs.IsAccessDenied(err) {
-				// If existing file already has readonly or system flag, encrypt file call fails.
-				// We have already cleared readonly flag, clearing system flag if needed.
-				// The readonly and system flags will be set again at the end of this func if they are needed.
-				err = fs.ClearSystem(path)
-				if err != nil {
-					return fmt.Errorf("failed to encrypt file: failed to clear readonly/system flag: %s : %v", path, err)
-				}
-				err = encryptFile(pathPointer)
-				if err != nil {
-					return fmt.Errorf("failed to encrypt file: %s : %v", path, err)
-				}
-			} else {
-				return fmt.Errorf("failed to encrypt file: %s : %v", path, err)
-			}
-		}
-	} else {
-		existingAttrs, err := windows.GetFileAttributes(pathPointer)
-		if err != nil {
-			return fmt.Errorf("failed to get file attributes for existing file: %s : %v", path, err)
-		}
-		if existingAttrs&windows.FILE_ATTRIBUTE_ENCRYPTED != 0 {
-			// File should not be encrypted, but its already encrypted. Decrypt it.
-			err = decryptFile(pathPointer)
-			if err != nil {
-				if fs.IsAccessDenied(err) {
-					// If existing file already has readonly or system flag, encrypt file call fails.
-					// We have already cleared readonly flag, clearing system flag if needed.
-					// The readonly and system flags will be set again at the end of this func if they are needed.
-					err = fs.ClearSystem(path)
-					if err != nil {
-						return fmt.Errorf("failed to encrypt file: failed to clear readonly/system flag: %s : %v", path, err)
-					}
-					err = decryptFile(pathPointer)
-					if err != nil {
-						return fmt.Errorf("failed to encrypt file: %s : %v", path, err)
-					}
-				} else {
-					return fmt.Errorf("failed to encrypt file: %s : %v", path, err)
-				}
-			}
-		}
-	}
-
-=======
 	err = fixEncryptionAttribute(path, attrs, pathPointer)
 	if err != nil {
 		debug.Log("Could not change encryption attribute for path: %s: %v", path, err)
 	}
->>>>>>> 68f359c9
 	return syscall.SetFileAttributes(pathPointer, attrs)
 }
 
