--- conflicted
+++ resolved
@@ -53,7 +53,6 @@
             os: ubuntu-latest
             test_fuse: true
 
-<<<<<<< HEAD
           - job_name: Linux
             go: 1.20.x
             os: ubuntu-latest
@@ -66,8 +65,6 @@
             test_fuse: true
             test_smb: true
 
-=======
->>>>>>> d8be8f1e
     name: ${{ matrix.job_name }} Go ${{ matrix.go }}
     runs-on: ${{ matrix.os }}
 
@@ -248,7 +245,7 @@
 
           echo "Making user admin"
           Add-LocalGroupMember -Group "Administrators" -Member "$smbuser"
-          
+
           $path="C:\$smbuser"	
           mkdir $path
 
@@ -335,7 +332,6 @@
 
   cross_compile:
     strategy:
-
       matrix:
         # run cross-compile in three batches parallel so the overall tests run faster
         subset:
