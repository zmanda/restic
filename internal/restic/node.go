--- conflicted
+++ resolved
@@ -63,17 +63,11 @@
 // When you create new GenericAttributeTypes for any OS, add an entry in this map.
 var genericAttributesForOS = map[GenericAttributeType][]OSType{
 	//value is an array as some generic attributes may be handled in multiple OSs.
-<<<<<<< HEAD
-	string(TypeFileAttribute):      {WindowsOS},
-	string(TypeCreationTime):       {WindowsOS},
-	string(TypeSecurityDescriptor): {WindowsOS},
-	string(TypeHasADS):             {WindowsOS},
-	string(TypeIsADS):              {WindowsOS},
-=======
 	TypeFileAttribute:      {WindowsOS},
 	TypeCreationTime:       {WindowsOS},
 	TypeSecurityDescriptor: {WindowsOS},
->>>>>>> e2330ec0
+	TypeHasADS:             {WindowsOS},
+	TypeIsADS:              {WindowsOS},
 }
 
 // Node is a file, directory or other item in a backup.
@@ -198,7 +192,7 @@
 }
 
 // GetGenericAttribute gets the generic attributes for the specified GenericAttributeType from the specified GenericAttribute array.
-func GetGenericAttribute(genericAttributeType GenericAttributeType, genericAttributes []GenericAttribute) []byte {
+func GetGenericAttribute(genericAttributeType GenericAttributeType, genericAttributes []Attribute) []byte {
 	for _, attr := range genericAttributes {
 		if attr.Name == string(genericAttributeType) {
 			return attr.Value
