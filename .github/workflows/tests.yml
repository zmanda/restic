--- conflicted
+++ resolved
@@ -1,10 +1,7 @@
 name: test
 on:
-<<<<<<< HEAD
   # run tests on push to master, but not when other branches are pushed to
-=======
-  # run tests on push to branch
->>>>>>> 707b9d75
+  change-workflow-trigger
   workflow_dispatch: {}
   push:
     branches:
