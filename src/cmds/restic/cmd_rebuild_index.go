--- conflicted
+++ resolved
@@ -49,13 +49,8 @@
 		packs++
 	}
 
-<<<<<<< HEAD
 	bar := newProgressMax(!globalOptions.Quiet, packs-uint64(len(ignorePacks)), "packs")
-	idx, err := index.New(ctx, repo, ignorePacks, bar)
-=======
-	bar := newProgressMax(!globalOptions.Quiet, packs, "packs")
 	idx, _, err := index.New(ctx, repo, ignorePacks, bar)
->>>>>>> 1baaa778
 	if err != nil {
 		return err
 	}
