--- conflicted
+++ resolved
@@ -334,8 +334,9 @@
 
 	err := r.restoreFiles(context.TODO())
 	rtest.OK(t, err)
-<<<<<<< HEAD
-	verifyRestore(t, r, repo)
+
+	rtest.Assert(t, len(errors) == 1, "unexpected number of restore errors, expected: 1, got: %v", len(errors))
+	rtest.Assert(t, errors[0] == "file2", "expected error for file2, got: %v", errors[0])
 }
 
 func TestFatalDownloadError(t *testing.T) {
@@ -377,8 +378,6 @@
 
 	err := r.restoreFiles(context.TODO())
 	rtest.OK(t, err)
-=======
->>>>>>> 68f359c9
 
 	rtest.Assert(t, len(errors) == 1, "unexpected number of restore errors, expected: 1, got: %v", len(errors))
 	rtest.Assert(t, errors[0] == "file2", "expected error for file2, got: %v", errors[0])
