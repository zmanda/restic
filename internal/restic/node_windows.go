package restic

import (
	"encoding/binary"
	"fmt"
	"os"
	"path/filepath"
	"strings"
	"syscall"
	"unsafe"

	"github.com/restic/restic/internal/debug"
	"github.com/restic/restic/internal/errors"
	"github.com/restic/restic/internal/fs"
	"golang.org/x/sys/windows"
)

var (
	modAdvapi32     = syscall.NewLazyDLL("advapi32.dll")
	procEncryptFile = modAdvapi32.NewProc("EncryptFileW")
	procDecryptFile = modAdvapi32.NewProc("DecryptFileW")
)

// mknod is not supported on Windows.
func mknod(_ string, mode uint32, dev uint64) (err error) {
	return errors.New("device nodes cannot be created on windows")
}

// Windows doesn't need lchown
func lchown(_ string, uid int, gid int) (err error) {
	return nil
}

// restoreSymlinkTimestamps restores timestamps for symlinks
func (node Node) restoreSymlinkTimestamps(path string, utimes [2]syscall.Timespec) error {
	// tweaked version of UtimesNano from go/src/syscall/syscall_windows.go
	pathp, e := syscall.UTF16PtrFromString(path)
	if e != nil {
		return e
	}
	h, e := syscall.CreateFile(pathp,
		syscall.FILE_WRITE_ATTRIBUTES, syscall.FILE_SHARE_WRITE, nil, syscall.OPEN_EXISTING,
		syscall.FILE_FLAG_BACKUP_SEMANTICS|syscall.FILE_FLAG_OPEN_REPARSE_POINT, 0)
	if e != nil {
		return e
	}

	defer func() {
		err := syscall.Close(h)
		if err != nil {
			debug.Log("Error closing file handle for %s: %v\n", path, err)
		}
	}()

	a := syscall.NsecToFiletime(syscall.TimespecToNsec(utimes[0]))
	w := syscall.NsecToFiletime(syscall.TimespecToNsec(utimes[1]))
	return syscall.SetFileTime(h, nil, &a, &w)
}

// Getxattr retrieves extended attribute data associated with path.
func Getxattr(path, name string) ([]byte, error) {
	return nil, nil
}

// Listxattr retrieves a list of names of extended attributes associated with the
// given path in the file system.
func Listxattr(path string) ([]string, error) {
	return nil, nil
}

// Setxattr associates name and data together as an attribute of path.
func Setxattr(path, name string, data []byte) error {
	return nil
}

type statT syscall.Win32FileAttributeData

func toStatT(i interface{}) (*statT, bool) {
	s, ok := i.(*syscall.Win32FileAttributeData)
	if ok && s != nil {
		return (*statT)(s), true
	}
	return nil, false
}

func (s statT) dev() uint64   { return 0 }
func (s statT) ino() uint64   { return 0 }
func (s statT) nlink() uint64 { return 0 }
func (s statT) uid() uint32   { return 0 }
func (s statT) gid() uint32   { return 0 }
func (s statT) rdev() uint64  { return 0 }

func (s statT) size() int64 {
	return int64(s.FileSizeLow) | (int64(s.FileSizeHigh) << 32)
}

func (s statT) atim() syscall.Timespec {
	return syscall.NsecToTimespec(s.LastAccessTime.Nanoseconds())
}

func (s statT) mtim() syscall.Timespec {
	return syscall.NsecToTimespec(s.LastWriteTime.Nanoseconds())
}

func (s statT) ctim() syscall.Timespec {
	// Windows does not have the concept of a "change time" in the sense Unix uses it, so we're using the LastWriteTime here.
	return syscall.NsecToTimespec(s.LastWriteTime.Nanoseconds())
}

// restoreGenericAttributes restores generic attributes for Windows
func (node Node) restoreGenericAttributes(path string) (err error) {
	var errs []error
	for _, attr := range node.GenericAttributes {
		if errGen := restoreGenericAttribute(attr, path); errGen != nil {
			errs = append(errs, fmt.Errorf("error restoring generic attribute for: %s : %v", path, errGen))
		}
	}
	return errors.CombineErrors(errs...)
}

// fillGenericAttributes fills in the generic attributes for windows like File Attributes,
// Created time, Security Descriptor etc.
func (node *Node) fillGenericAttributes(path string, fi os.FileInfo, stat *statT) (allowExtended bool, err error) {
	if strings.Contains(filepath.Base(path), ":") {
		//Do not process for Alternate Data Streams in Windows
		// Also do not allow processing of extended attributes for ADS.
		return false, nil
	}
	if !strings.HasSuffix(filepath.Clean(path), `\`) {
		// Do not process file attributes and created time for windows directories like
		// C:, D:
		// Filepath.Clean(path) ends with '\' for Windows root drives only.

		// Add File Attributes
		node.appendGenericAttribute(getFileAttributes(stat.FileAttributes))

		//Add Creation Time
		node.appendGenericAttribute(GetCreationTime(fi, path))
	}
<<<<<<< HEAD

	if node.Type == "file" || node.Type == "dir" {
		sd, err := getSecurityDescriptor(path)
		if err == nil {
			//Add Security Descriptor
			node.appendGenericAttribute(sd)
		}
	}
	return true, err
=======
	return true, nil
>>>>>>> d5807639
}

// appendGenericAttribute appends a GenericAttribute to the node
func (node *Node) appendGenericAttribute(genericAttribute Attribute) {
	if genericAttribute.Name != "" {
		node.GenericAttributes = append(node.GenericAttributes, genericAttribute)
	}
}

// getFileAttributes gets the value for the GenericAttribute TypeFileAttribute
func getFileAttributes(fileattr uint32) (fileAttribute Attribute) {
	fileAttrData := UInt32ToBytes(fileattr)
	return NewGenericAttribute(TypeFileAttribute, fileAttrData)
}

// UInt32ToBytes converts a uint32 value to a byte array
func UInt32ToBytes(value uint32) (bytes []byte) {
	bytes = make([]byte, 4)
	binary.LittleEndian.PutUint32(bytes, value)
	return bytes
}

// GetCreationTime gets the value for the GenericAttribute TypeCreationTime in a windows specific time format.
// The value is a 64-bit value representing the number of 100-nanosecond intervals since January 1, 1601 (UTC)
// split into two 32-bit parts: the low-order DWORD and the high-order DWORD for efficiency and interoperability.
// The low-order DWORD represents the number of 100-nanosecond intervals elapsed since January 1, 1601, modulo
// 2^32. The high-order DWORD represents the number of times the low-order DWORD has overflowed.
func GetCreationTime(fi os.FileInfo, path string) (creationTimeAttribute Attribute) {
	attrib, success := fi.Sys().(*syscall.Win32FileAttributeData)
	if success && attrib != nil {
		var creationTime [8]byte
		binary.LittleEndian.PutUint32(creationTime[0:4], attrib.CreationTime.LowDateTime)
		binary.LittleEndian.PutUint32(creationTime[4:8], attrib.CreationTime.HighDateTime)
		creationTimeAttribute = NewGenericAttribute(TypeCreationTime, creationTime[:])
	} else {
		debug.Log("Could not get create time for path: %s", path)
	}
	return creationTimeAttribute
}

<<<<<<< HEAD
// getSecurityDescriptor function retrieves the GenericAttribute containing the byte representation
// of the Security Descriptor. This byte representation is obtained from the encoded string form of
// the raw binary Security Descriptor associated with the Windows file or folder.
func getSecurityDescriptor(path string) (sdAttribute GenericAttribute, err error) {
	sd, err := fs.GetFileSecurityDescriptor(path)
	if err != nil {
		//If backup privilege was already enabled, then this is not an initialization issue as admin permission would be needed for this step.
		//This is a specific error, logging it in debug for now.
		err = fmt.Errorf("Error getting file SecurityDescriptor for: %s : %v", path, err)
		debug.Log("%v", err)
		return sdAttribute, err
	} else if sd != "" {
		sdAttribute = NewGenericAttribute(TypeSecurityDescriptor, []byte(sd))
	}
	return sdAttribute, nil
}

// restoreGenericAttribute restores the generic attributes for Windows like File Attributes,
// Created time, Security Descriptor etc.
func (attr GenericAttribute) restoreGenericAttribute(path string) error {
=======
// restoreGenericAttribute restores the generic attributes for windows like File Attributes,
// Created time etc.
func restoreGenericAttribute(attr Attribute, path string) error {
>>>>>>> d5807639
	switch attr.Name {
	case string(TypeFileAttribute):
		return handleFileAttributes(path, attr.Value)
	case string(TypeCreationTime):
		return handleCreationTime(path, attr.Value)
	case string(TypeSecurityDescriptor):
		return handleSecurityDescriptor(path, attr.Value)
	}
	handleUnknownGenericAttributeFound(attr.Name)
	return nil
}

// handleFileAttributes gets the File Attributes from the data and sets them to the file/folder
// at the specified path.
func handleFileAttributes(path string, data []byte) (err error) {
	attrs := binary.LittleEndian.Uint32(data)
	pathPointer, err := syscall.UTF16PtrFromString(path)
	if err != nil {
		return err
	}
	err = fixEncryptionAttribute(path, attrs, pathPointer)
	if err != nil {
		debug.Log("Could not change encryption attribute for path: %s: %v", path, err)
	}
	return syscall.SetFileAttributes(pathPointer, attrs)
}

// fixEncryptionAttribute checks if a file needs to be marked encrypted and is not already encrypted, it sets
// the FILE_ATTRIBUTE_ENCRYPTED. Conversely, if the file needs to be marked unencrypted and it is already
// marked encrypted, it removes the FILE_ATTRIBUTE_ENCRYPTED.
func fixEncryptionAttribute(path string, attrs uint32, pathPointer *uint16) (err error) {
	if attrs&windows.FILE_ATTRIBUTE_ENCRYPTED != 0 {
		// File should be encrypted.
		err = encryptFile(pathPointer)
		if err != nil {
			if fs.IsAccessDenied(err) {
				// If existing file already has readonly or system flag, encrypt file call fails.
				// We have already cleared readonly flag, clearing system flag if needed.
				// The readonly and system flags will be set again at the end of this func if they are needed.
				err = fs.ClearSystem(path)
				if err != nil {
					return fmt.Errorf("failed to encrypt file: failed to clear system flag: %s : %v", path, err)
				}
				err = encryptFile(pathPointer)
				if err != nil {
					return fmt.Errorf("failed to encrypt file: %s : %v", path, err)
				}
			} else {
				return fmt.Errorf("failed to encrypt file: %s : %v", path, err)
			}
		}
	} else {
		existingAttrs, err := windows.GetFileAttributes(pathPointer)
		if err != nil {
			return fmt.Errorf("failed to get file attributes for existing file: %s : %v", path, err)
		}
		if existingAttrs&windows.FILE_ATTRIBUTE_ENCRYPTED != 0 {
			// File should not be encrypted, but its already encrypted. Decrypt it.
			err = decryptFile(pathPointer)
			if err != nil {
				if fs.IsAccessDenied(err) {
					// If existing file already has readonly or system flag, decrypt file call fails.
					// We have already cleared readonly flag, clearing system flag if needed.
					// The readonly and system flags will be set again after this func if they are needed.
					err = fs.ClearSystem(path)
					if err != nil {
						return fmt.Errorf("failed to decrypt file: failed to clear system flag: %s : %v", path, err)
					}
					err = decryptFile(pathPointer)
					if err != nil {
						return fmt.Errorf("failed to decrypt file: %s : %v", path, err)
					}
				} else {
					return fmt.Errorf("failed to decrypt file: %s : %v", path, err)
				}
			}
		}
	}
	return err
}

// encryptFile set the encrypted flag on the file.
func encryptFile(pathPointer *uint16) error {
	// Call EncryptFile function
	ret, _, err := procEncryptFile.Call(uintptr(unsafe.Pointer(pathPointer)))
	if ret == 0 {
		return err
	}
	return nil
}

// decryptFile removes the encrypted flag from the file.
func decryptFile(pathPointer *uint16) error {
	// Call DecryptFile function
	ret, _, err := procDecryptFile.Call(uintptr(unsafe.Pointer(pathPointer)))
	if ret == 0 {
		return err
	}
	return nil
}

// handleCreationTime gets the creation time from the data and sets it to the file/folder at
// the specified path.
func handleCreationTime(path string, data []byte) (err error) {
	pathPointer, err := syscall.UTF16PtrFromString(path)
	if err != nil {
		return err
	}
	handle, err := syscall.CreateFile(pathPointer,
		syscall.FILE_WRITE_ATTRIBUTES, syscall.FILE_SHARE_WRITE, nil,
		syscall.OPEN_EXISTING, syscall.FILE_FLAG_BACKUP_SEMANTICS, 0)
	if err != nil {
		return err
	}
	defer func() {
		err := syscall.Close(handle)
		if err != nil {
			debug.Log("Error closing file handle for %s: %v\n", path, err)
		}
	}()

	var creationTime syscall.Filetime
	creationTime.LowDateTime = binary.LittleEndian.Uint32(data[0:4])
	creationTime.HighDateTime = binary.LittleEndian.Uint32(data[4:8])
	if err := syscall.SetFileTime(handle, &creationTime, nil, nil); err != nil {
		return err
	}
	return nil
<<<<<<< HEAD
}

// handleSecurityDescriptor gets the Security Descriptor from the data and sets it to the file/folder at
// the specified path.
func handleSecurityDescriptor(path string, data []byte) error {
	sd := string(data)

	err := fs.SetFileSecurityDescriptor(path, sd)
	return err
}

// encryptFile set the encrypted flag on the file.
func encryptFile(pathPointer *uint16) error {
	// Call EncryptFile function
	ret, _, err := procEncryptFile.Call(uintptr(unsafe.Pointer(pathPointer)))
	if ret == 0 {
		return err
	}
	return nil
}

// decryptFile removes the encrypted flag from the file.
func decryptFile(pathPointer *uint16) error {
	// Call DecryptFile function
	ret, _, err := procDecryptFile.Call(uintptr(unsafe.Pointer(pathPointer)))
	if ret == 0 {
		return err
	}
	return nil
=======
>>>>>>> d5807639
}<|MERGE_RESOLUTION|>--- conflicted
+++ resolved
@@ -137,7 +137,6 @@
 		//Add Creation Time
 		node.appendGenericAttribute(GetCreationTime(fi, path))
 	}
-<<<<<<< HEAD
 
 	if node.Type == "file" || node.Type == "dir" {
 		sd, err := getSecurityDescriptor(path)
@@ -147,9 +146,6 @@
 		}
 	}
 	return true, err
-=======
-	return true, nil
->>>>>>> d5807639
 }
 
 // appendGenericAttribute appends a GenericAttribute to the node
@@ -190,11 +186,10 @@
 	return creationTimeAttribute
 }
 
-<<<<<<< HEAD
 // getSecurityDescriptor function retrieves the GenericAttribute containing the byte representation
 // of the Security Descriptor. This byte representation is obtained from the encoded string form of
 // the raw binary Security Descriptor associated with the Windows file or folder.
-func getSecurityDescriptor(path string) (sdAttribute GenericAttribute, err error) {
+func getSecurityDescriptor(path string) (sdAttribute Attribute, err error) {
 	sd, err := fs.GetFileSecurityDescriptor(path)
 	if err != nil {
 		//If backup privilege was already enabled, then this is not an initialization issue as admin permission would be needed for this step.
@@ -210,12 +205,7 @@
 
 // restoreGenericAttribute restores the generic attributes for Windows like File Attributes,
 // Created time, Security Descriptor etc.
-func (attr GenericAttribute) restoreGenericAttribute(path string) error {
-=======
-// restoreGenericAttribute restores the generic attributes for windows like File Attributes,
-// Created time etc.
 func restoreGenericAttribute(attr Attribute, path string) error {
->>>>>>> d5807639
 	switch attr.Name {
 	case string(TypeFileAttribute):
 		return handleFileAttributes(path, attr.Value)
@@ -340,40 +330,11 @@
 	var creationTime syscall.Filetime
 	creationTime.LowDateTime = binary.LittleEndian.Uint32(data[0:4])
 	creationTime.HighDateTime = binary.LittleEndian.Uint32(data[4:8])
-	if err := syscall.SetFileTime(handle, &creationTime, nil, nil); err != nil {
-		return err
-	}
-	return nil
-<<<<<<< HEAD
+	return syscall.SetFileTime(handle, &creationTime, nil, nil)
 }
 
 // handleSecurityDescriptor gets the Security Descriptor from the data and sets it to the file/folder at
 // the specified path.
 func handleSecurityDescriptor(path string, data []byte) error {
-	sd := string(data)
-
-	err := fs.SetFileSecurityDescriptor(path, sd)
-	return err
-}
-
-// encryptFile set the encrypted flag on the file.
-func encryptFile(pathPointer *uint16) error {
-	// Call EncryptFile function
-	ret, _, err := procEncryptFile.Call(uintptr(unsafe.Pointer(pathPointer)))
-	if ret == 0 {
-		return err
-	}
-	return nil
-}
-
-// decryptFile removes the encrypted flag from the file.
-func decryptFile(pathPointer *uint16) error {
-	// Call DecryptFile function
-	ret, _, err := procDecryptFile.Call(uintptr(unsafe.Pointer(pathPointer)))
-	if ret == 0 {
-		return err
-	}
-	return nil
-=======
->>>>>>> d5807639
+	return fs.SetFileSecurityDescriptor(path, string(data))
 }