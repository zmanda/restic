package restic

import (
	"bytes"
	"encoding/binary"
	"fmt"
	"os"
	"path/filepath"
	"strings"
	"syscall"

	"github.com/restic/restic/internal/fs"

	"github.com/restic/restic/internal/debug"
	"github.com/restic/restic/internal/errors"
	"golang.org/x/sys/windows"
)

const AdsSeparator = "|"

// mknod is not supported on Windows.
func mknod(_ string, mode uint32, dev uint64) (err error) {
	return errors.New("device nodes cannot be created on windows")
}

// Windows doesn't need lchown
func lchown(_ string, uid int, gid int) (err error) {
	return nil
}

func (node Node) restoreSymlinkTimestamps(path string, utimes [2]syscall.Timespec) error {
	// tweaked version of UtimesNano from go/src/syscall/syscall_windows.go
	pathp, e := syscall.UTF16PtrFromString(path)
	if e != nil {
		return e
	}
	h, e := syscall.CreateFile(pathp,
		syscall.FILE_WRITE_ATTRIBUTES, syscall.FILE_SHARE_WRITE, nil, syscall.OPEN_EXISTING,
		syscall.FILE_FLAG_BACKUP_SEMANTICS|syscall.FILE_FLAG_OPEN_REPARSE_POINT, 0)
	if e != nil {
		return e
	}

	defer func() {
		err := syscall.Close(h)
		if err != nil {
			debug.Log("Error closing file handle for %s: %v\n", path, err)
		}
	}()

	a := syscall.NsecToFiletime(syscall.TimespecToNsec(utimes[0]))
	w := syscall.NsecToFiletime(syscall.TimespecToNsec(utimes[1]))
	return syscall.SetFileTime(h, nil, &a, &w)
}

// Getxattr retrieves extended attribute data associated with path.
func Getxattr(path, name string) ([]byte, error) {
	return nil, nil
}

// Listxattr retrieves a list of names of extended attributes associated with the
// given path in the file system.
func Listxattr(path string) ([]string, error) {
	return nil, nil
}

// Setxattr associates name and data together as an attribute of path.
func Setxattr(path, name string, data []byte) error {
	return nil
}

type statT syscall.Win32FileAttributeData

func toStatT(i interface{}) (*statT, bool) {
	s, ok := i.(*syscall.Win32FileAttributeData)
	if ok && s != nil {
		return (*statT)(s), true
	}
	return nil, false
}

func (s statT) dev() uint64   { return 0 }
func (s statT) ino() uint64   { return 0 }
func (s statT) nlink() uint64 { return 0 }
func (s statT) uid() uint32   { return 0 }
func (s statT) gid() uint32   { return 0 }
func (s statT) rdev() uint64  { return 0 }

func (s statT) size() int64 {
	return int64(s.FileSizeLow) | (int64(s.FileSizeHigh) << 32)
}

func (s statT) atim() syscall.Timespec {
	return syscall.NsecToTimespec(s.LastAccessTime.Nanoseconds())
}

func (s statT) mtim() syscall.Timespec {
	return syscall.NsecToTimespec(s.LastWriteTime.Nanoseconds())
}

func (s statT) ctim() syscall.Timespec {
	// Windows does not have the concept of a "change time" in the sense Unix uses it, so we're using the LastWriteTime here.
	return s.mtim()
}

// restore extended attributes for windows
func (node Node) restoreExtendedAttributes(path string) (err error) {
	eas := []fs.ExtendedAttribute{}
	for _, attr := range node.ExtendedAttributes {
		extr := new(fs.ExtendedAttribute)
		extr.Name = attr.Name
		extr.Value = attr.Value
		eas = append(eas, *extr)
	}
	if len(eas) > 0 {
		if errExt := restoreExtendedAttributes(node.Type, path, eas); errExt != nil {
			return errExt
		}
	}
	return nil
}

// fill extended attributes in the node. This also includes the Generic attributes for windows.
func (node *Node) fillExtendedAttributes(path string) (err error) {
	var fileHandle windows.Handle

	//Get file handle for file or dir
	if node.Type == "file" {
		if strings.HasSuffix(filepath.Clean(path), `\`) {
			return nil
		}
		utf16Path := windows.StringToUTF16Ptr(path)
		fileAccessRightReadWriteEA := (0x8 | 0x10)
		fileHandle, err = windows.CreateFile(utf16Path, uint32(fileAccessRightReadWriteEA), 0, nil, windows.OPEN_EXISTING, windows.FILE_ATTRIBUTE_NORMAL, 0)
	} else if node.Type == "dir" {
		utf16Path := windows.StringToUTF16Ptr(path)
		fileAccessRightReadWriteEA := (0x8 | 0x10)
		fileHandle, err = windows.CreateFile(utf16Path, uint32(fileAccessRightReadWriteEA), 0, nil, windows.OPEN_EXISTING, windows.FILE_ATTRIBUTE_NORMAL|windows.FILE_FLAG_BACKUP_SEMANTICS, 0)
	} else {
		return nil
	}
	if err != nil {
		err = errors.Errorf("open file failed for path: %s, with: %v", path, err)
		return err
	}
	defer func() {
		err := windows.CloseHandle(fileHandle)
		if err != nil {
			debug.Log("Error closing file handle for %s: %v\n", path, err)
		}
	}()

	//Get the windows Extended Attributes using the file handle
	extAtts, err := fs.GetFileEA(fileHandle)
	debug.Log("fillExtendedAttributes(%v) %v", path, extAtts)
	if err != nil {
		debug.Log("open file failed for path: %s : %v", path, err)
		return err
	} else if len(extAtts) == 0 {
		return nil
	}

	//Fill the ExtendedAttributes in the node using the name/value pairs in the windows EA
	for _, attr := range extAtts {
		if err != nil {
			err = errors.Errorf("can not obtain extended attribute for path %v, attr: %v, err: %v\n,", path, attr, err)
			continue
		}
		extendedAttr := ExtendedAttribute{
			Name:  attr.Name,
			Value: attr.Value,
		}

		node.ExtendedAttributes = append(node.ExtendedAttributes, extendedAttr)
	}
	return nil
}

// restoreGenericAttributes restores generic attributes for windows
func (node Node) restoreGenericAttributes(path string) (err error) {
	for _, attr := range node.GenericAttributes {
		if errGen := attr.restoreGenericAttribute(path); errGen != nil {
			err = fmt.Errorf("Error restoring generic attribute for: %s : %v", path, errGen)
			debug.Log("%v", err)
		}
	}
	return err
}

// fillGenericAttributes fills in the generic attributes for windows like FileAttributes,
// Created time and SecurityDescriptor.
func (node *Node) fillGenericAttributes(path string, fi os.FileInfo, stat *statT) (allowExtended bool, err error) {
<<<<<<< HEAD
	if strings.HasSuffix(filepath.Clean(path), `\`) {
		// Do not process for windows directories like C:, D:
		// Filepath.Clean(path) ends with '\' for Windows root drives only.
=======
	if strings.Contains(filepath.Base(path), ":") {
		//Do not process for Alternate Data Streams in Windows
		// Also do not allow processing of extended attributes for ADS.
>>>>>>> 823fffa9
		return false, nil
	}
	//Add Is Ads
	isAds, isAdsAttribute := getIsAds(path)
	if isAds {
		node.appendGenericAttribute(isAdsAttribute)
		// Do not process remaining generic attributes for Alternate Data Streams in Windows
		// Also do not allow to process extended attributes for ADS.
		return false, err
	} else {
		//Add Has Ads
		hasAds, hasAdsAttribute := getHasAds(path)
		if hasAds {
			node.appendGenericAttribute(hasAdsAttribute)
		}

		// Add File Attributes
		node.appendGenericAttribute(getFileAttributes(stat.FileAttributes))

		//Add Creation Time
		node.appendGenericAttribute(getCreationTime(fi, path))

		if node.Type == "file" || node.Type == "dir" {
			sd, err := getSecurityDescriptor(path)
			if err == nil {
				//Add Security Descriptor
				node.appendGenericAttribute(sd)
			}
		}
		return true, err
	}
}

func (node *Node) appendGenericAttribute(genericAttribute GenericAttribute) {
	if genericAttribute.Name != "" {
		node.GenericAttributes = append(node.GenericAttributes, genericAttribute)
	}
}

func getFileAttributes(fileattr uint32) (fileAttribute GenericAttribute) {
	fileAttrData := make([]byte, 4)
	binary.LittleEndian.PutUint32(fileAttrData, fileattr)
	fileAttribute = NewGenericAttribute(TypeFileAttribute, fileAttrData)
	return fileAttribute
}

func getCreationTime(fi os.FileInfo, path string) (creationTimeAttribute GenericAttribute) {
	attrib, success := fi.Sys().(*syscall.Win32FileAttributeData)
	if success && attrib != nil {
		var creationTime [8]byte
		binary.LittleEndian.PutUint32(creationTime[0:4], attrib.CreationTime.LowDateTime)
		binary.LittleEndian.PutUint32(creationTime[4:8], attrib.CreationTime.HighDateTime)
		creationTimeAttribute = NewGenericAttribute(TypeCreationTime, creationTime[:])
	} else {
		debug.Log("Could not get create time for path: %s", path)
	}
	return creationTimeAttribute
}

func getSecurityDescriptor(path string) (sdAttribute GenericAttribute, err error) {
	sd, err := fs.GetFileSecurityDescriptor(path)
	if err != nil {
		//If backup privilege was already enabled, then this is not an initialization issue as admin permission would be needed for this step.
		//This is a specific error, logging it in debug for now.
		err = fmt.Errorf("Error getting file SecurityDescriptor for: %s : %v", path, err)
		debug.Log("%v", err)
		return sdAttribute, err
	} else if sd != "" {
		sdAttribute = NewGenericAttribute(TypeSecurityDescriptor, []byte(sd))
	}
	return sdAttribute, nil
}

func getHasAds(path string) (hasAds bool, hasAdsAttribute GenericAttribute) {
	s, names, err := fs.GetADStreamNames(path)
	if s {
		hasAdsAttribute = NewGenericAttribute(TypeHasADS, []byte(strings.Join(names, AdsSeparator)))
	} else if err != nil {
		debug.Log("Could not fetch ads information for %v %v.", path, err)
	}
	return s, hasAdsAttribute
}

func getIsAds(path string) (IsAds bool, isAdsAttribute GenericAttribute) {
	isAds := fs.IsAds(path)
	if isAds {
		isAdsAttribute = NewGenericAttribute(TypeIsADS, []byte(fs.TrimAds(path)))
	}
	return isAds, isAdsAttribute
}

// restoreExtendedAttributes handles restore of the Windows Extended Attributes to the specified path.
// The windows api requires setting of all the extended attributes in one call.
func restoreExtendedAttributes(nodeType, path string, eas []fs.ExtendedAttribute) (err error) {
	var fileHandle windows.Handle
	switch nodeType {
	case "file":
		utf16Path := windows.StringToUTF16Ptr(path)
		fileAccessRightReadWriteEA := (0x8 | 0x10)
		fileHandle, err = windows.CreateFile(utf16Path, uint32(fileAccessRightReadWriteEA), 0, nil, windows.OPEN_EXISTING, windows.FILE_ATTRIBUTE_NORMAL, 0)
	case "dir":
		utf16Path := windows.StringToUTF16Ptr(path)
		fileAccessRightReadWriteEA := (0x8 | 0x10)
		fileHandle, err = windows.CreateFile(utf16Path, uint32(fileAccessRightReadWriteEA), 0, nil, windows.OPEN_EXISTING, windows.FILE_ATTRIBUTE_NORMAL|windows.FILE_FLAG_BACKUP_SEMANTICS, 0)
	default:
		return nil
	}
	defer func() {
		err := windows.CloseHandle(fileHandle)
		if err != nil {
			debug.Log("Error closing file handle for %s: %v\n", path, err)
		}
	}()
	if err != nil {
		err = errors.Errorf("open file failed for path %v, with: %v:\n", path, err)
	} else if err = fs.SetFileEA(fileHandle, eas); err != nil {
		err = errors.Errorf("set EA failed for path %v, with: %v:\n", path, err)
	}
	return err
}

// restoreGenericAttribute restores the generic attributes for windows like File Attributes,
// Created time and Security Descriptors.
func (attr GenericAttribute) restoreGenericAttribute(path string) error {
	switch attr.Name {
	case string(TypeFileAttribute):
		return handleFileAttributes(path, attr.Value)
	case string(TypeCreationTime):
		return handleCreationTime(path, attr.Value)
	case string(TypeSecurityDescriptor):
		return handleSecurityDescriptor(path, attr.Value)
	}
	handleUnknownGenericAttributeFound(attr.Name)
	return nil
}

func handleFileAttributes(path string, data []byte) (err error) {
	attrs := binary.LittleEndian.Uint32(data)
	pathPointer, err := syscall.UTF16PtrFromString(path)
	if err != nil {
		return err
	}
	return syscall.SetFileAttributes(pathPointer, attrs)
}

func handleCreationTime(path string, data []byte) (err error) {
	pathPointer, err := syscall.UTF16PtrFromString(path)
	if err != nil {
		return err
	}
	handle, err := syscall.CreateFile(pathPointer,
		syscall.FILE_WRITE_ATTRIBUTES, syscall.FILE_SHARE_WRITE, nil,
		syscall.OPEN_EXISTING, syscall.FILE_FLAG_BACKUP_SEMANTICS, 0)
	if err != nil {
		return err
	}
	defer func() {
		err := syscall.Close(handle)
		if err != nil {
			debug.Log("Error closing file handle for %s: %v\n", path, err)
		}
	}()

	var inputData bytes.Buffer
	inputData.Write(data)

	var creationTime syscall.Filetime
	creationTime.LowDateTime = binary.LittleEndian.Uint32(data[0:4])
	creationTime.HighDateTime = binary.LittleEndian.Uint32(data[4:8])
	if err := syscall.SetFileTime(handle, &creationTime, nil, nil); err != nil {
		return err
	}
	return nil
}

func handleSecurityDescriptor(path string, data []byte) error {
	sd := string(data)

	err := fs.SetFileSecurityDescriptor(path, sd)
	return err
}<|MERGE_RESOLUTION|>--- conflicted
+++ resolved
@@ -190,17 +190,6 @@
 // fillGenericAttributes fills in the generic attributes for windows like FileAttributes,
 // Created time and SecurityDescriptor.
 func (node *Node) fillGenericAttributes(path string, fi os.FileInfo, stat *statT) (allowExtended bool, err error) {
-<<<<<<< HEAD
-	if strings.HasSuffix(filepath.Clean(path), `\`) {
-		// Do not process for windows directories like C:, D:
-		// Filepath.Clean(path) ends with '\' for Windows root drives only.
-=======
-	if strings.Contains(filepath.Base(path), ":") {
-		//Do not process for Alternate Data Streams in Windows
-		// Also do not allow processing of extended attributes for ADS.
->>>>>>> 823fffa9
-		return false, nil
-	}
 	//Add Is Ads
 	isAds, isAdsAttribute := getIsAds(path)
 	if isAds {
