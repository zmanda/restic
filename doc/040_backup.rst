..
  Normally, there are no heading levels assigned to certain characters as the structure is
  determined from the succession of headings. However, this convention is used in Python’s
  Style Guide for documenting which you may follow:

  # with overline, for parts
  * for chapters
  = for sections
  - for subsections
  ^ for subsubsections
  " for paragraphs

##########
Backing up
##########

Now we're ready to backup some data. The contents of a directory at a
specific point in time is called a "snapshot" in restic. Run the
following command and enter the repository password you chose above
again:

.. code-block:: console

    $ restic -r /srv/restic-repo --verbose backup ~/work
    open repository
    enter password for repository:
    password is correct
    lock repository
    load index files
    start scan
    start backup
    scan finished in 1.837s
    processed 1.720 GiB in 0:12
    Files:        5307 new,     0 changed,     0 unmodified
    Dirs:         1867 new,     0 changed,     0 unmodified
    Added:      1.200 GiB
    snapshot 40dc1520 saved

As you can see, restic created a backup of the directory and was pretty
fast! The specific snapshot just created is identified by a sequence of
hexadecimal characters, ``40dc1520`` in this case.

You can see that restic tells us it processed 1.720 GiB of data, this is the
size of the files and directories in ``~/work`` on the local file system. It
also tells us that only 1.200 GiB was added to the repository. This means that
some of the data was duplicate and restic was able to efficiently reduce it.

If you don't pass the ``--verbose`` option, restic will print less data. You'll
still get a nice live status display. Be aware that the live status shows the
processed files and not the transferred data. Transferred volume might be lower
(due to de-duplication) or higher.

On Windows, the ``--use-fs-snapshot`` option will use Windows' Volume Shadow Copy
Service (VSS) when creating backups. Restic will transparently create a VSS
snapshot for each volume that contains files to backup. Files are read from the
VSS snapshot instead of the regular filesystem. This allows to backup files that are
exclusively locked by another process during the backup.

By default VSS ignores Outlook OST files. This is not a restriction of restic
but the default Windows VSS configuration. The files not to snapshot are
configured in the Windows registry under the following key:

.. code-block:: console

    HKEY_LOCAL_MACHINE\SYSTEM\CurrentControlSet\Control\BackupRestore\FilesNotToSnapshot

For more details refer the official Windows documentation e.g. the article
``Registry Keys and Values for Backup and Restore``.

If you run the backup command again, restic will create another snapshot of
your data, but this time it's even faster and no new data was added to the
repository (since all data is already there). This is de-duplication at work!

.. code-block:: console

    $ restic -r /srv/restic-repo --verbose backup ~/work
    open repository
    enter password for repository:
    password is correct
    lock repository
    load index files
    using parent snapshot d875ae93
    start scan
    start backup
    scan finished in 1.881s
    processed 1.720 GiB in 0:03
    Files:           0 new,     0 changed,  5307 unmodified
    Dirs:            0 new,     0 changed,  1867 unmodified
    Added:      0 B
    snapshot 79766175 saved

You can even backup individual files in the same repository (not passing
``--verbose`` means less output):

.. code-block:: console

    $ restic -r /srv/restic-repo backup ~/work.txt
    enter password for repository:
    password is correct
    snapshot 249d0210 saved

If you're interested in what restic does, pass ``--verbose`` twice (or
``--verbose=2``) to display detailed information about each file and directory
restic encounters:

.. code-block:: console

    $ echo 'more data foo bar' >> ~/work.txt

    $ restic -r /srv/restic-repo --verbose --verbose backup ~/work.txt
    open repository
    enter password for repository:
    password is correct
    lock repository
    load index files
    using parent snapshot f3f8d56b
    start scan
    start backup
    scan finished in 2.115s
    modified  /home/user/work.txt, saved in 0.007s (22 B added)
    modified  /home/user/, saved in 0.008s (0 B added, 378 B metadata)
    modified  /home/, saved in 0.009s (0 B added, 375 B metadata)
    processed 22 B in 0:02
    Files:           0 new,     1 changed,     0 unmodified
    Dirs:            0 new,     2 changed,     0 unmodified
    Data Blobs:      1 new
    Tree Blobs:      3 new
    Added:      1.116 KiB
    snapshot 8dc503fc saved

In fact several hosts may use the same repository to backup directories
and files leading to a greater de-duplication.

Now is a good time to run ``restic check`` to verify that all data
is properly stored in the repository. You should run this command regularly
to make sure the internal structure of the repository is free of errors.

File change detection
*********************

When restic encounters a file that has already been backed up, whether in the
current backup or a previous one, it makes sure the file's content is only
stored once in the repository. To do so, it normally has to scan the entire
content of the file. Because this can be very expensive, restic also uses a
change detection rule based on file metadata to determine whether a file is
likely unchanged since a previous backup. If it is, the file is not scanned
again.

The previous backup snapshot, called "parent" snapshot in restic terminology,
is determined as follows. By default restic groups snapshots by hostname and
backup paths, and then selects the latest snapshot in the group that matches
the current backup. You can change the selection criteria using the
``--group-by`` option, which defaults to ``host,paths``. To select the latest
snapshot with the same paths independent of the hostname, use ``paths``. Or,
to only consider the hostname and tags, use ``host,tags``. Alternatively, it
is possible to manually specify a specific parent snapshot using the
``--parent`` option. Finally, note that one would normally set the
``--group-by`` option for the ``forget`` command to the same value.

Change detection is only performed for regular files (not special files,
symlinks or directories) that have the exact same path as they did in a
previous backup of the same location.  If a file or one of its containing
directories was renamed, it is considered a different file and its entire
contents will be scanned again.

Metadata changes (permissions, ownership, etc.) are always included in the
backup, even if file contents are considered unchanged.

On **Unix** (including Linux and Mac), given that a file lives at the same
location as a file in a previous backup, the following file metadata
attributes have to match for its contents to be presumed unchanged:

* Modification timestamp (mtime).
* Metadata change timestamp (ctime).
* File size.
* Inode number (internal number used to reference a file in a filesystem).

The reason for requiring both mtime and ctime to match is that Unix programs
can freely change mtime (and some do). In such cases, a ctime change may be
the only hint that a file did change.

The following ``restic backup`` command line flags modify the change detection
rules:

* ``--force``: turn off change detection and rescan all files.
* ``--ignore-ctime``: require mtime to match, but allow ctime to differ.
* ``--ignore-inode``: require mtime to match, but allow inode number
   and ctime to differ.

The option ``--ignore-inode`` exists to support FUSE-based filesystems and
pCloud, which do not assign stable inodes to files.

Note that the device id of the containing mount point is never taken into
account. Device numbers are not stable for removable devices and ZFS snapshots.
If you want to force a re-scan in such a case, you can change the mountpoint.

On **Windows**, a file is considered unchanged when its path, size
and modification time match, and only ``--force`` has any effect.
The other options are recognized but ignored.

Dry Runs
********

You can perform a backup in dry run mode to see what would happen without
modifying the repository.

-  ``--dry-run``/``-n`` Report what would be done, without writing to the repository

Combined with ``--verbose``, you can see a list of changes:

.. code-block:: console

    $ restic -r /srv/restic-repo backup ~/work --dry-run -vv | grep "added"
    modified  /plan.txt, saved in 0.000s (9.110 KiB added)
    modified  /archive.tar.gz, saved in 0.140s (25.542 MiB added)
    Would be added to the repository: 25.551 MiB

.. _backup-excluding-files:

Excluding Files
***************

You can exclude folders and files by specifying exclude patterns, currently
the exclude options are:

-  ``--exclude`` Specified one or more times to exclude one or more items
-  ``--iexclude`` Same as ``--exclude`` but ignores the case of paths
-  ``--exclude-caches`` Specified once to exclude a folder's content if it contains `the special CACHEDIR.TAG file <https://bford.info/cachedir/>`__, but keep ``CACHEDIR.TAG``.
-  ``--exclude-file`` Specified one or more times to exclude items listed in a given file
-  ``--iexclude-file`` Same as ``exclude-file`` but ignores cases like in ``--iexclude``
-  ``--exclude-if-present foo`` Specified one or more times to exclude a folder's content if it contains a file called ``foo`` (optionally having a given header, no wildcards for the file name supported)
-  ``--exclude-larger-than size`` Specified once to excludes files larger than the given size

Please see ``restic help backup`` for more specific information about each exclude option.

Let's say we have a file called ``excludes.txt`` with the following content:

::

    # exclude go-files
    *.go
    # exclude foo/x/y/z/bar foo/x/bar foo/bar
    foo/**/bar

It can be used like this:

.. code-block:: console

    $ restic -r /srv/restic-repo backup ~/work --exclude="*.c" --exclude-file=excludes.txt

This instructs restic to exclude files matching the following criteria:

* All files matching ``*.c`` (parameter ``--exclude``)
* All files matching ``*.go`` (second line in ``excludes.txt``)
* All files and sub-directories named ``bar`` which reside somewhere below a directory called ``foo`` (fourth line in ``excludes.txt``)

Patterns use the syntax of the Go function
`filepath.Match <https://pkg.go.dev/path/filepath#Match>`__
and are tested against the full path of a file/dir to be saved,
even if restic is passed a relative path to save. Empty lines and lines
starting with a ``#`` are ignored.

Environment variables in exclude files are expanded with `os.ExpandEnv
<https://pkg.go.dev/os#ExpandEnv>`__, so ``/home/$USER/foo`` will be
expanded to ``/home/bob/foo`` for the user ``bob``. To get a literal dollar
sign, write ``$$`` to the file - this has to be done even when there's no
matching environment variable for the word following a single ``$``. Note
that tilde (``~``) is not expanded, instead use the ``$HOME`` or equivalent
environment variable (depending on your operating system).

Patterns need to match on complete path components. For example, the pattern ``foo``:

* matches ``/dir1/foo/dir2/file`` and ``/dir/foo``
* does not match ``/dir/foobar`` or ``barfoo``

A trailing ``/`` is ignored, a leading ``/`` anchors the pattern at the root directory.
This means, ``/bin`` matches ``/bin/bash`` but does not match ``/usr/bin/restic``.

Regular wildcards cannot be used to match over the directory separator ``/``,
e.g. ``b*ash`` matches ``/bin/bash`` but does not match ``/bin/ash``. For this,
the special wildcard ``**`` can be used to match arbitrary sub-directories: The
pattern ``foo/**/bar`` matches:

* ``/dir1/foo/dir2/bar/file``
* ``/foo/bar/file``
* ``/tmp/foo/bar``

Spaces in patterns listed in an exclude file can be specified verbatim. That is,
in order to exclude a file named ``foo bar star.txt``, put that just as it reads
on one line in the exclude file. Please note that beginning and trailing spaces
are trimmed - in order to match these, use e.g. a ``*`` at the beginning or end
of the filename.

Spaces in patterns listed in the other exclude options (e.g. ``--exclude`` on the
command line) are specified in different ways depending on the operating system
and/or shell. Restic itself does not need any escaping, but your shell may need
some escaping in order to pass the name/pattern as a single argument to restic.

On most Unixy shells, you can either quote or use backslashes. For example:

* ``--exclude='foo bar star/foo.txt'``
* ``--exclude="foo bar star/foo.txt"``
* ``--exclude=foo\ bar\ star/foo.txt``

If a pattern starts with exclamation mark and matches a file that
was previously matched by a regular pattern, the match is cancelled.
It works similarly to ``gitignore``, with the same limitation: once a
directory is excluded, it is not possible to include files inside the
directory. Here is a complete example to backup a selection of
directories inside the home directory. It works by excluding any
directory, then selectively add back some of them.

::

    $HOME/*
    !$HOME/Documents
    !$HOME/code
    !$HOME/.emacs.d
    !$HOME/games
    # [...]
    node_modules
    *~
    *.o
    *.lo
    *.pyc

By specifying the option ``--one-file-system`` you can instruct restic
to only backup files from the file systems the initially specified files
or directories reside on. In other words, it will prevent restic from crossing
filesystem boundaries and subvolumes when performing a backup.

For example, if you backup ``/`` with this option and you have external
media mounted under ``/media/usb`` then restic will not back up ``/media/usb``
at all because this is a different filesystem than ``/``. Virtual filesystems
such as ``/proc`` are also considered different and thereby excluded when
using ``--one-file-system``:

.. code-block:: console

    $ restic -r /srv/restic-repo backup --one-file-system /

Please note that this does not prevent you from specifying multiple filesystems
on the command line, e.g:

.. code-block:: console

    $ restic -r /srv/restic-repo backup --one-file-system / /media/usb

will back up both the ``/`` and ``/media/usb`` filesystems, but will not
include other filesystems like ``/sys`` and ``/proc``.

.. note:: ``--one-file-system`` is currently unsupported on Windows, and will
    cause the backup to immediately fail with an error.

Files larger than a given size can be excluded using the `--exclude-larger-than`
option:

.. code-block:: console

    $ restic -r /srv/restic-repo backup ~/work --exclude-larger-than 1M

This excludes files in ``~/work`` which are larger than 1 MiB from the backup.

The default unit for the size value is bytes, so e.g. ``--exclude-larger-than 2048``
would exclude files larger than 2048 bytes (2 KiB). To specify other units,
suffix the size value with one of ``k``/``K`` for KiB (1024 bytes), ``m``/``M`` for MiB (1024^2 bytes),
``g``/``G`` for GiB (1024^3 bytes) and ``t``/``T`` for TiB (1024^4 bytes), e.g. ``1k``, ``10K``, ``20m``,
``20M``,  ``30g``, ``30G``, ``2t`` or ``2T``).

Including Files
***************

The options ``--files-from``, ``--files-from-verbatim`` and ``--files-from-raw``
allow you to give restic a file containing lists of file patterns or paths to
be backed up. This is useful e.g. when you want to back up files from many
different locations, or when you use some other software to generate the list
of files to back up.

The argument passed to ``--files-from`` must be the name of a text file that
contains one *pattern* per line. The file must be encoded as UTF-8, or UTF-16
with a byte-order mark. Leading and trailing whitespace is removed from the
patterns. Empty lines and lines starting with a ``#`` are ignored and each
pattern is expanded when read, such that special characters in it are expanded
using the Go function `filepath.Glob <https://pkg.go.dev/path/filepath#Glob>`__
- please see its documentation for the syntax you can use in the patterns.

The argument passed to ``--files-from-verbatim`` must be the name of a text file
that contains one *path* per line, e.g. as generated by GNU ``find`` with the
``-print`` flag. Unlike ``--files-from``, ``--files-from-verbatim`` does not
expand any special characters in the list of paths, does not strip off any
whitespace and does not ignore lines starting with a ``#``. This option simply
reads and uses each line as-is, although empty lines are still ignored. Use this
option when you want to backup a list of filenames containing the special
characters that would otherwise be expanded when using ``--files-from``.

The ``--files-from-raw`` option is a variant of ``--files-from-verbatim`` that
requires each line in the file to be terminated by an ASCII NUL character (the
``\0`` zero byte) instead of a newline, so that it can even handle file paths
containing newlines in their name or are not encoded as UTF-8 (except on
Windows, where the listed filenames must still be encoded in UTF-8. This option
is the safest choice when generating the list of filenames from a script (e.g.
GNU ``find`` with the ``-print0`` flag).

All three options interpret the argument ``-`` as standard input and will read
the list of files/patterns from there instead of a text file.

In all cases, paths may be absolute or relative to ``restic backup``'s working
directory.

For example, maybe you want to backup files which have a name that matches a
certain regular expression pattern (uses GNU ``find``):

.. code-block:: console

    $ find /tmp/some_folder -regex PATTERN -print0 > /tmp/files_to_backup

You can then use restic to backup the filtered files:

.. code-block:: console

    $ restic -r /srv/restic-repo backup --files-from-raw /tmp/files_to_backup

You can combine all three options with each other and with the normal file arguments:

.. code-block:: console

    $ restic backup --files-from /tmp/files_to_backup /tmp/some_additional_file
    $ restic backup --files-from /tmp/glob-pattern --files-from-raw /tmp/generated-list /tmp/some_additional_file

Comparing Snapshots
*******************

Restic has a `diff` command which shows the difference between two snapshots
and displays a small statistic, just pass the command two snapshot IDs:

.. code-block:: console

    $ restic -r /srv/restic-repo diff 5845b002 2ab627a6
    password is correct
    comparing snapshot ea657ce5 to 2ab627a6:

     C   /restic/cmd_diff.go
    +    /restic/foo
     C   /restic/restic

    Files:           0 new,     0 removed,     2 changed
    Dirs:            1 new,     0 removed
    Others:          0 new,     0 removed
    Data Blobs:     14 new,    15 removed
    Tree Blobs:      2 new,     1 removed
      Added:   16.403 MiB
      Removed: 16.402 MiB

To only compare files in specific subfolders, you can use the ``<snapshot>:<subfolder>``
syntax, where ``snapshot`` is the ID of a snapshot (or the string ``latest``) and ``subfolder``
is a path within the snapshot. For example, to only compare files in the ``/restic``
folder, you could use the following command:

.. code-block:: console

    $ restic -r /srv/restic-repo diff 5845b002:/restic 2ab627a6:/restic


Backing up special items and metadata
*************************************

**Symlinks** are archived as symlinks, ``restic`` does not follow them.
When you restore, you get the same symlink again, with the same link target
and the same timestamps.

If there is a **bind-mount** below a directory that is to be saved, restic descends into it.

**Device files** are saved and restored as device files. This means that e.g. ``/dev/sda`` is
archived as a block device file and restored as such. This also means that the content of the
corresponding disk is not read, at least not from the device file.

By default, restic does not save the access time (atime) for any files or other
items, since it is not possible to reliably disable updating the access time by
restic itself. This means that for each new backup a lot of metadata is
written, and the next backup needs to write new metadata again. If you really
want to save the access time for files and directories, you can pass the
``--with-atime`` option to the ``backup`` command.

Backing up full security descriptors on windows is only possible when the user 
has ``SeBackupPrivilege``privilege or is running as admin. This is a restriction 
of windows not restic.
If either of these conditions are not met, only the owner, group and DACL will 
be backed up.

Note that ``restic`` does not back up some metadata associated with files. Of
particular note are:

<<<<<<< HEAD
  - file creation date on Unix platforms
  - inode flags on Unix platforms
  
=======
* File creation date on Unix platforms
* Inode flags on Unix platforms
* File ownership and ACLs on Windows
>>>>>>> c1701532

Reading data from a command
***************************

Sometimes, it can be useful to directly save the output of a program, for example,
``mysqldump`` so that the SQL can later be restored. Restic supports this mode
of operation; just supply the option ``--stdin-from-command`` when using the
``backup`` action, and write the command in place of the files/directories:

.. code-block:: console

    $ restic -r /srv/restic-repo backup --stdin-from-command mysqldump [...]

This command creates a new snapshot based on the standard output of ``mysqldump``.
By default, the command's standard output is saved in a file named ``stdin``.
A different name can be specified with ``--stdin-filename``:

.. code-block:: console

    $ restic -r /srv/restic-repo backup --stdin-filename production.sql --stdin-from-command mysqldump [...]

Restic uses the command exit code to determine whether the command succeeded. A
non-zero exit code from the command causes restic to cancel the backup. This causes
restic to fail with exit code 1. No snapshot will be created in this case.

Reading data from stdin
***********************

.. warning::

    Restic cannot detect if data read from stdin is complete or not. As explained
    below, this can cause incomplete backup unless additional checks (outside of
    restic) are configured. If possible, use ``--stdin-from-command`` instead.

Alternatively, restic supports reading arbitrary data directly from the standard
input. Use the option ``--stdin`` of the ``backup`` command as  follows:

.. code-block:: console

    # Will not notice failures, see the warning below
    $ gzip bigfile.dat | restic -r /srv/restic-repo backup --stdin

This creates a new snapshot of the content of ``bigfile.dat``.
As for ``--stdin-from-command``, the default file name is ``stdin``; a
different name can be specified with ``--stdin-filename``.

**Important**: while it is possible to pipe a command output to restic using
``--stdin``, doing so is discouraged as it will mask errors from the
command, leading to corrupted backups. For example, in the following code
block, if ``mysqldump`` fails to connect to the MySQL database, the restic
backup will nevertheless succeed in creating an _empty_ backup:

.. code-block:: console

    # Will not notice failures, read the warning above
    $ mysqldump [...] | restic -r /srv/restic-repo backup --stdin

A simple solution is to use ``--stdin-from-command`` (see above). If you
still need to use the ``--stdin`` flag, you must use the shell option ``set -o pipefail``
(so that a non-zero exit code from one of the programs in the pipe makes the
whole chain return a non-zero exit code) and you must check the exit code of
the pipe and act accordingly (e.g., remove the last backup). Refer to the
`Use the Unofficial Bash Strict Mode <http://redsymbol.net/articles/unofficial-bash-strict-mode/>`__
for more details on this.

Tags for backup
***************

Snapshots can have one or more tags, short strings which add identifying
information. Just specify the tags for a snapshot one by one with ``--tag``:

.. code-block:: console

    $ restic -r /srv/restic-repo backup --tag projectX --tag foo --tag bar ~/work
    [...]

The tags can later be used to keep (or forget) snapshots with the ``forget``
command. The command ``tag`` can be used to modify tags on an existing
snapshot.

Scheduling backups
******************

Restic does not have a built-in way of scheduling backups, as it's a tool
that runs when executed rather than a daemon. There are plenty of different
ways to schedule backup runs on various different platforms, e.g. systemd
and cron on Linux/BSD and Task Scheduler in Windows, depending on one's
needs and requirements. If you don't want to implement your own scheduling,
you can use `resticprofile <https://github.com/creativeprojects/resticprofile/#resticprofile>`__.

When scheduling restic to run recurringly, please make sure to detect already
running instances before starting the backup.

Space requirements
******************

Restic currently assumes that your backup repository has sufficient space
for the backup operation you are about to perform. This is a realistic
assumption for many cloud providers, but may not be true when backing up
to local disks.

Should you run out of space during the middle of a backup, there will be
some additional data in the repository, but the snapshot will never be
created as it would only be written at the very (successful) end of
the backup operation.  Previous snapshots will still be there and will still
work.

Environment Variables
*********************

In addition to command-line options, restic supports passing various options in
environment variables. The following lists these environment variables:

.. code-block:: console

    RESTIC_REPOSITORY_FILE              Name of file containing the repository location (replaces --repository-file)
    RESTIC_REPOSITORY                   Location of repository (replaces -r)
    RESTIC_PASSWORD_FILE                Location of password file (replaces --password-file)
    RESTIC_PASSWORD                     The actual password for the repository
    RESTIC_PASSWORD_COMMAND             Command printing the password for the repository to stdout
    RESTIC_KEY_HINT                     ID of key to try decrypting first, before other keys
    RESTIC_CACERT                       Location(s) of certificate file(s), comma separated if multiple (replaces --cacert)
    RESTIC_TLS_CLIENT_CERT              Location of TLS client certificate and private key (replaces --tls-client-cert)
    RESTIC_CACHE_DIR                    Location of the cache directory
    RESTIC_COMPRESSION                  Compression mode (only available for repository format version 2)
    RESTIC_PROGRESS_FPS                 Frames per second by which the progress bar is updated
    RESTIC_PACK_SIZE                    Target size for pack files
    RESTIC_READ_CONCURRENCY             Concurrency for file reads

    TMPDIR                              Location for temporary files

    AWS_ACCESS_KEY_ID                   Amazon S3 access key ID
    AWS_SECRET_ACCESS_KEY               Amazon S3 secret access key
    AWS_SESSION_TOKEN                   Amazon S3 temporary session token
    AWS_DEFAULT_REGION                  Amazon S3 default region
    AWS_PROFILE                         Amazon credentials profile (alternative to specifying key and region)
    AWS_SHARED_CREDENTIALS_FILE         Location of the AWS CLI shared credentials file (default: ~/.aws/credentials)
    RESTIC_AWS_ASSUME_ROLE_ARN          Amazon IAM Role ARN to assume using discovered credentials
    RESTIC_AWS_ASSUME_ROLE_SESSION_NAME Session Name to use with the role assumption
    RESTIC_AWS_ASSUME_ROLE_EXTERNAL_ID  External ID to use with the role assumption
    RESTIC_AWS_ASSUME_ROLE_POLICY       Inline Amazion IAM session policy
    RESTIC_AWS_ASSUME_ROLE_REGION       Region to use for IAM calls for the role assumption (default: us-east-1)
    RESTIC_AWS_ASSUME_ROLE_STS_ENDPOINT URL to the STS endpoint (default is determined based on RESTIC_AWS_ASSUME_ROLE_REGION). You generally do not need to set this, advanced use only.

    AZURE_ACCOUNT_NAME                  Account name for Azure
    AZURE_ACCOUNT_KEY                   Account key for Azure
    AZURE_ACCOUNT_SAS                   Shared access signatures (SAS) for Azure
    AZURE_ENDPOINT_SUFFIX               Endpoint suffix for Azure Storage (default: core.windows.net)

    B2_ACCOUNT_ID                       Account ID or applicationKeyId for Backblaze B2
    B2_ACCOUNT_KEY                      Account Key or applicationKey for Backblaze B2

    GOOGLE_PROJECT_ID                   Project ID for Google Cloud Storage
    GOOGLE_APPLICATION_CREDENTIALS      Application Credentials for Google Cloud Storage (e.g. $HOME/.config/gs-secret-restic-key.json)

    OS_AUTH_URL                         Auth URL for keystone authentication
    OS_REGION_NAME                      Region name for keystone authentication
    OS_USERNAME                         Username for keystone authentication
    OS_USER_ID                          User ID for keystone v3 authentication
    OS_PASSWORD                         Password for keystone authentication
    OS_TENANT_ID                        Tenant ID for keystone v2 authentication
    OS_TENANT_NAME                      Tenant name for keystone v2 authentication

    OS_USER_DOMAIN_NAME                 User domain name for keystone authentication
    OS_USER_DOMAIN_ID                   User domain ID for keystone v3 authentication
    OS_PROJECT_NAME                     Project name for keystone authentication
    OS_PROJECT_DOMAIN_NAME              Project domain name for keystone authentication
    OS_PROJECT_DOMAIN_ID                Project domain ID for keystone v3 authentication
    OS_TRUST_ID                         Trust ID for keystone v3 authentication

    OS_APPLICATION_CREDENTIAL_ID        Application Credential ID (keystone v3)
    OS_APPLICATION_CREDENTIAL_NAME      Application Credential Name (keystone v3)
    OS_APPLICATION_CREDENTIAL_SECRET    Application Credential Secret (keystone v3)

    OS_STORAGE_URL                      Storage URL for token authentication
    OS_AUTH_TOKEN                       Auth token for token authentication

    RCLONE_BWLIMIT                      rclone bandwidth limit

    RESTIC_REST_USERNAME                Restic REST Server username
    RESTIC_REST_PASSWORD                Restic REST Server password

    ST_AUTH                             Auth URL for keystone v1 authentication
    ST_USER                             Username for keystone v1 authentication
    ST_KEY                              Password for keystone v1 authentication

See :ref:`caching` for the rules concerning cache locations when
``RESTIC_CACHE_DIR`` is not set.

The external programs that restic may execute include ``rclone`` (for rclone
backends) and ``ssh`` (for the SFTP backend). These may respond to further
environment variables and configuration files; see their respective manuals.

Exit status codes
*****************

Restic returns one of the following exit status codes after the backup command is run:

* 0 when the backup was successful (snapshot with all source files created)
* 1 when there was a fatal error (no snapshot created)
* 3 when some source files could not be read (incomplete snapshot with remaining files created)

Fatal errors occur for example when restic is unable to write to the backup destination, when
there are network connectivity issues preventing successful communication, or when an invalid
password or command line argument is provided. When restic returns this exit status code, one
should not expect a snapshot to have been created.

Source file read errors occur when restic fails to read one or more files or directories that
it was asked to back up, e.g. due to permission problems. Restic displays the number of source
file read errors that occurred while running the backup. If there are errors of this type,
restic will still try to complete the backup run with all the other files, and create a
snapshot that then contains all but the unreadable files.

One can use these exit status codes in scripts and other automation tools, to make them aware of
the outcome of the backup run. To manually inspect the exit code in e.g. Linux, run ``echo $?``.<|MERGE_RESOLUTION|>--- conflicted
+++ resolved
@@ -490,15 +490,8 @@
 Note that ``restic`` does not back up some metadata associated with files. Of
 particular note are:
 
-<<<<<<< HEAD
-  - file creation date on Unix platforms
-  - inode flags on Unix platforms
-  
-=======
 * File creation date on Unix platforms
 * Inode flags on Unix platforms
-* File ownership and ACLs on Windows
->>>>>>> c1701532
 
 Reading data from a command
 ***************************
