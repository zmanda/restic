--- conflicted
+++ resolved
@@ -6,11 +6,7 @@
 	"os"
 	"path"
 	"runtime"
-<<<<<<< HEAD
-=======
-	"sort"
 	"strings"
->>>>>>> e4a7eb09
 	"time"
 
 	"github.com/restic/restic/internal/debug"
