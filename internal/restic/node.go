package restic

import (
	"context"
	"encoding/json"
	"fmt"
	"os"
	"os/user"
	"strconv"
	"sync"
	"syscall"
	"time"
	"unicode/utf8"

	"github.com/restic/restic/internal/errors"

	"bytes"

	"github.com/restic/restic/internal/debug"
	"github.com/restic/restic/internal/fs"
)

// Attribute is a tuple storing the xattr name and value for various filesystems.
// This struct is also used as a tuple for storing the name and value pairs
// used internally by restic to provide support for OS-specific functionalities.
// eg. For windows this is used for CreationTime, File Attributes like hidden etc.
type Attribute struct {
	Name  string `json:"name"`
	Value []byte `json:"value"`
}

// GenericAttributeType can be used for OS specific functionalities by defining specific types
// in node.go to be used by the specific node_xx files.
type GenericAttributeType string

// OSType is the type created to represent each specific OS
type OSType string

const (
	// Defining OS types

	// WindowsOS is the OS type which represents windows
	WindowsOS OSType = "Windows"

	// Below are windows specific attributes.

	// TypeFileAttribute is the GenericAttributeType used for storing file attributes for windows within the generic attributes map.
	TypeFileAttribute GenericAttributeType = "WinFileAttrib"
	// TypeCreationTime is the GenericAttributeType used for storing creation time within the generic attributes map.
	TypeCreationTime GenericAttributeType = "WinCreationTime"
	// TypeSecurityDescriptor is the GenericAttributeType used for storing security descriptor for windows within the generic attributes map.
	TypeSecurityDescriptor GenericAttributeType = "WinSecurityDesc"

	//Generic Attributes for other OS types should be defined here.
)

// When you create new GenericAttributeTypes for any OS, add an entry in this map.
var genericAttributesForOS = map[GenericAttributeType][]OSType{
	//value is an array as some generic attributes may be handled in multiple OSs.
	TypeFileAttribute:      {WindowsOS},
	TypeCreationTime:       {WindowsOS},
	TypeSecurityDescriptor: {WindowsOS},
}

// Node is a file, directory or other item in a backup.
type Node struct {
	Name       string      `json:"name"`
	Type       string      `json:"type"`
	Mode       os.FileMode `json:"mode,omitempty"`
	ModTime    time.Time   `json:"mtime,omitempty"`
	AccessTime time.Time   `json:"atime,omitempty"`
	ChangeTime time.Time   `json:"ctime,omitempty"`
	UID        uint32      `json:"uid"`
	GID        uint32      `json:"gid"`
	User       string      `json:"user,omitempty"`
	Group      string      `json:"group,omitempty"`
	Inode      uint64      `json:"inode,omitempty"`
	DeviceID   uint64      `json:"device_id,omitempty"` // device id of the file, stat.st_dev
	Size       uint64      `json:"size,omitempty"`
	Links      uint64      `json:"links,omitempty"`
	LinkTarget string      `json:"linktarget,omitempty"`
	// implicitly base64-encoded field. Only used while encoding, `linktarget_raw` will overwrite LinkTarget if present.
	// This allows storing arbitrary byte-sequences, which are possible as symlink targets on unix systems,
	// as LinkTarget without breaking backwards-compatibility.
	// Must only be set of the linktarget cannot be encoded as valid utf8.
	LinkTargetRaw      []byte      `json:"linktarget_raw,omitempty"`
	ExtendedAttributes []Attribute `json:"extended_attributes,omitempty"`
	GenericAttributes  []Attribute `json:"generic_attributes,omitempty"`
	Device             uint64      `json:"device,omitempty"` // in case of Type == "dev", stat.st_rdev
	Content            IDs         `json:"content"`
	Subtree            *ID         `json:"subtree,omitempty"`

	Error string `json:"error,omitempty"`

	Path string `json:"-"`
}

// Nodes is a slice of nodes that can be sorted.
type Nodes []*Node

func (n Nodes) Len() int           { return len(n) }
func (n Nodes) Less(i, j int) bool { return n[i].Name < n[j].Name }
func (n Nodes) Swap(i, j int)      { n[i], n[j] = n[j], n[i] }

func (node Node) String() string {
	var mode os.FileMode
	switch node.Type {
	case "file":
		mode = 0
	case "dir":
		mode = os.ModeDir
	case "symlink":
		mode = os.ModeSymlink
	case "dev":
		mode = os.ModeDevice
	case "chardev":
		mode = os.ModeDevice | os.ModeCharDevice
	case "fifo":
		mode = os.ModeNamedPipe
	case "socket":
		mode = os.ModeSocket
	}

	return fmt.Sprintf("%s %5d %5d %6d %s %s",
		mode|node.Mode, node.UID, node.GID, node.Size, node.ModTime, node.Name)
}

// NodeFromFileInfo returns a new node from the given path and FileInfo. It
// returns the first error that is encountered, together with a node.
func NodeFromFileInfo(path string, fi os.FileInfo) (*Node, error) {
	mask := os.ModePerm | os.ModeType | os.ModeSetuid | os.ModeSetgid | os.ModeSticky
	node := &Node{
		Path:    path,
		Name:    fi.Name(),
		Mode:    fi.Mode() & mask,
		ModTime: fi.ModTime(),
	}

	node.Type = nodeTypeFromFileInfo(fi)
	if node.Type == "file" {
		node.Size = uint64(fi.Size())
	}

	err := node.fillExtra(path, fi)
	return node, err
}

func nodeTypeFromFileInfo(fi os.FileInfo) string {
	switch fi.Mode() & os.ModeType {
	case 0:
		return "file"
	case os.ModeDir:
		return "dir"
	case os.ModeSymlink:
		return "symlink"
	case os.ModeDevice | os.ModeCharDevice:
		return "chardev"
	case os.ModeDevice:
		return "dev"
	case os.ModeNamedPipe:
		return "fifo"
	case os.ModeSocket:
		return "socket"
	case os.ModeIrregular:
		return "irregular"
	}

	return ""
}

// GetExtendedAttribute gets the extended attribute.
func (node Node) GetExtendedAttribute(a string) []byte {
	for _, attr := range node.ExtendedAttributes {
		if attr.Name == a {
			return attr.Value
		}
	}
	return nil
}

// GetGenericAttribute gets the generic attribute for the specified GenericAttributeType from the node.
func (node Node) GetGenericAttribute(genericAttributeType GenericAttributeType) []byte {
	for _, attr := range node.GenericAttributes {
		if attr.Name == string(genericAttributeType) {
			return attr.Value
		}
	}
	return nil
}

// NewGenericAttribute constructs a new generic Attribute.
func NewGenericAttribute(name GenericAttributeType, bytes []byte) Attribute {
	extAttr := Attribute{
		Name:  string(name),
		Value: bytes,
	}
	return extAttr
}

// CreateAt creates the node at the given path but does NOT restore node meta data.
func (node *Node) CreateAt(ctx context.Context, path string, repo BlobLoader) error {
	debug.Log("create node %v at %v", node.Name, path)

	switch node.Type {
	case "dir":
		if err := node.createDirAt(path); err != nil {
			return err
		}
	case "file":
		if err := node.createFileAt(ctx, path, repo); err != nil {
			return err
		}
	case "symlink":
		if err := node.createSymlinkAt(path); err != nil {
			return err
		}
	case "dev":
		if err := node.createDevAt(path); err != nil {
			return err
		}
	case "chardev":
		if err := node.createCharDevAt(path); err != nil {
			return err
		}
	case "fifo":
		if err := node.createFifoAt(path); err != nil {
			return err
		}
	case "socket":
		return nil
	default:
		return errors.Errorf("filetype %q not implemented", node.Type)
	}

	return nil
}

// RestoreMetadata restores node metadata
func (node Node) RestoreMetadata(path string) error {
	err := node.restoreMetadata(path)
	if err != nil {
		debug.Log("restoreMetadata(%s) error %v", path, err)
	}

	return err
}

func (node Node) restoreMetadata(path string) error {
	var firsterr error

	if err := lchown(path, int(node.UID), int(node.GID)); err != nil {
		// Like "cp -a" and "rsync -a" do, we only report lchown permission errors
		// if we run as root.
		if os.Geteuid() > 0 && os.IsPermission(err) {
			debug.Log("not running as root, ignoring lchown permission error for %v: %v",
				path, err)
		} else {
			firsterr = errors.WithStack(err)
		}
	}

	if err := node.RestoreTimestamps(path); err != nil {
		debug.Log("error restoring timestamps for dir %v: %v", path, err)
		if firsterr != nil {
			firsterr = err
		}
	}

	if err := node.restoreExtendedAttributes(path); err != nil {
		debug.Log("error restoring extended attributes for %v: %v", path, err)
		if firsterr != nil {
			firsterr = err
		}
	}

	if err := node.restoreGenericAttributes(path); err != nil {
		debug.Log("error restoring generic attributes for %v: %v", path, err)
		if firsterr != nil {
			firsterr = err
		}
	}

	//Moving RestoreTimestamps and restoreExtendedAttributes calls above as for readonly files
	//calling Chmod below will no longer allow any modifications to be made on the file and the
	//calls above would fail.
	if node.Type != "symlink" {
		if err := fs.Chmod(path, node.Mode); err != nil {
			if firsterr != nil {
				firsterr = errors.WithStack(err)
			}
		}
	}

	return firsterr
}

func (node Node) RestoreTimestamps(path string) error {
	var utimes = [...]syscall.Timespec{
		syscall.NsecToTimespec(node.AccessTime.UnixNano()),
		syscall.NsecToTimespec(node.ModTime.UnixNano()),
	}

	if node.Type == "symlink" {
		return node.restoreSymlinkTimestamps(path, utimes)
	}

	if err := syscall.UtimesNano(path, utimes[:]); err != nil {
		return errors.Wrap(err, "UtimesNano")
	}

	return nil
}

func (node Node) createDirAt(path string) error {
	err := fs.Mkdir(path, node.Mode)
	if err != nil && !os.IsExist(err) {
		return errors.WithStack(err)
	}

	return nil
}

func (node Node) createFileAt(ctx context.Context, path string, repo BlobLoader) error {
	f, err := fs.OpenFile(path, os.O_CREATE|os.O_WRONLY|os.O_TRUNC, 0600)
	if err != nil {
		return errors.WithStack(err)
	}

	err = node.writeNodeContent(ctx, repo, f)
	closeErr := f.Close()

	if err != nil {
		return err
	}

	if closeErr != nil {
		return errors.WithStack(closeErr)
	}

	return nil
}

func (node Node) writeNodeContent(ctx context.Context, repo BlobLoader, f *os.File) error {
	var buf []byte
	for _, id := range node.Content {
		buf, err := repo.LoadBlob(ctx, DataBlob, id, buf)
		if err != nil {
			return err
		}

		_, err = f.Write(buf)
		if err != nil {
			return errors.WithStack(err)
		}
	}

	return nil
}

func (node Node) createSymlinkAt(path string) error {

	if err := os.Remove(path); err != nil && !errors.Is(err, os.ErrNotExist) {
		return errors.Wrap(err, "Symlink")
	}

	if err := fs.Symlink(node.LinkTarget, path); err != nil {
		return errors.WithStack(err)
	}

	return nil
}

func (node *Node) createDevAt(path string) error {
	return mknod(path, syscall.S_IFBLK|0600, node.Device)
}

func (node *Node) createCharDevAt(path string) error {
	return mknod(path, syscall.S_IFCHR|0600, node.Device)
}

func (node *Node) createFifoAt(path string) error {
	return mkfifo(path, 0600)
}

// FixTime returns a time.Time which can safely be used to marshal as JSON. If
// the timestamp is earlier than year zero, the year is set to zero. In the same
// way, if the year is larger than 9999, the year is set to 9999. Other than
// the year nothing is changed.
func FixTime(t time.Time) time.Time {
	switch {
	case t.Year() < 0000:
		return t.AddDate(-t.Year(), 0, 0)
	case t.Year() > 9999:
		return t.AddDate(-(t.Year() - 9999), 0, 0)
	default:
		return t
	}
}

func (node Node) MarshalJSON() ([]byte, error) {
	// make sure invalid timestamps for mtime and atime are converted to
	// something we can actually save.
	node.ModTime = FixTime(node.ModTime)
	node.AccessTime = FixTime(node.AccessTime)
	node.ChangeTime = FixTime(node.ChangeTime)

	type nodeJSON Node
	nj := nodeJSON(node)
	name := strconv.Quote(node.Name)
	nj.Name = name[1 : len(name)-1]
	if nj.LinkTargetRaw != nil {
		panic("LinkTargetRaw must not be set manually")
	}
	if !utf8.ValidString(node.LinkTarget) {
		// store raw bytes if invalid utf8
		nj.LinkTargetRaw = []byte(node.LinkTarget)
	}

	return json.Marshal(nj)
}

func (node *Node) UnmarshalJSON(data []byte) error {
	type nodeJSON Node
	nj := (*nodeJSON)(node)

	err := json.Unmarshal(data, nj)
	if err != nil {
		return errors.Wrap(err, "Unmarshal")
	}

	nj.Name, err = strconv.Unquote(`"` + nj.Name + `"`)
	if err != nil {
		return errors.Wrap(err, "Unquote")
	}
	if nj.LinkTargetRaw != nil {
		nj.LinkTarget = string(nj.LinkTargetRaw)
		nj.LinkTargetRaw = nil
	}
	return nil
}

func (node Node) Equals(other Node) bool {
	if node.Name != other.Name {
		return false
	}
	if node.Type != other.Type {
		return false
	}
	if node.Mode != other.Mode {
		return false
	}
	if !node.ModTime.Equal(other.ModTime) {
		return false
	}
	if !node.AccessTime.Equal(other.AccessTime) {
		return false
	}
	if !node.ChangeTime.Equal(other.ChangeTime) {
		return false
	}
	if node.UID != other.UID {
		return false
	}
	if node.GID != other.GID {
		return false
	}
	if node.User != other.User {
		return false
	}
	if node.Group != other.Group {
		return false
	}
	if node.Inode != other.Inode {
		return false
	}
	if node.DeviceID != other.DeviceID {
		return false
	}
	if node.Size != other.Size {
		return false
	}
	if node.Links != other.Links {
		return false
	}
	if node.LinkTarget != other.LinkTarget {
		return false
	}
	if node.Device != other.Device {
		return false
	}
	if !node.sameContent(other) {
		return false
	}
	if !node.sameExtendedAttributes(other) {
		return false
	}
	if !node.sameGenericAttributes(other) {
		return false
	}
	if node.Subtree != nil {
		if other.Subtree == nil {
			return false
		}

		if !node.Subtree.Equal(*other.Subtree) {
			return false
		}
	} else {
		if other.Subtree != nil {
			return false
		}
	}
	if node.Error != other.Error {
		return false
	}

	return true
}

func (node Node) sameContent(other Node) bool {
	if node.Content == nil {
		return other.Content == nil
	}

	if other.Content == nil {
		return false
	}

	if len(node.Content) != len(other.Content) {
		return false
	}

	for i := 0; i < len(node.Content); i++ {
		if !node.Content[i].Equal(other.Content[i]) {
			return false
		}
	}
	return true
}

func (node Node) sameExtendedAttributes(other Node) bool {
	return sameAttributes(node.ExtendedAttributes, other.ExtendedAttributes)
}

func (node Node) sameGenericAttributes(other Node) bool {
	return sameAttributes(node.GenericAttributes, other.GenericAttributes)
}

func sameAttributes(attributes []Attribute, otherAttributes []Attribute) bool {
	nl := len(attributes)
	ol := len(otherAttributes)
	if nl != ol {
		return false
	} else if nl == 0 {
		// This means ol is also 0
		return true
	}
	// build a set of all attributes that node has
	type mapvalue struct {
		value   []byte
		present bool
	}
	attributesMap := make(map[string]mapvalue)
	for _, attr := range attributes {
		attributesMap[attr.Name] = mapvalue{value: attr.Value}
	}

	for _, attr := range otherAttributes {
		v, ok := attributesMap[attr.Name]
		if !ok {
			// extended attribute is not set for node
			debug.Log("other node has attribute %v, which is not present in node", attr.Name)
			return false

		}

		if !bytes.Equal(v.value, attr.Value) {
			// attribute has different value
			debug.Log("attribute %v has different value", attr.Name)
			return false
		}

		// remember that this attribute is present in other.
		v.present = true
		attributesMap[attr.Name] = v
	}

	// check for attributes that are not present in other
	for name, v := range attributesMap {
		if !v.present {
			debug.Log("attribute %v not present in other node", name)
			return false
		}
	}

	return true
}

func (node *Node) fillUser(stat *statT) {
	uid, gid := stat.uid(), stat.gid()
	node.UID, node.GID = uid, gid
	node.User = lookupUsername(uid)
	node.Group = lookupGroup(gid)
}

var (
	uidLookupCache      = make(map[uint32]string)
	uidLookupCacheMutex = sync.RWMutex{}
)

// Cached user name lookup by uid. Returns "" when no name can be found.
func lookupUsername(uid uint32) string {
	uidLookupCacheMutex.RLock()
	username, ok := uidLookupCache[uid]
	uidLookupCacheMutex.RUnlock()

	if ok {
		return username
	}

	u, err := user.LookupId(strconv.Itoa(int(uid)))
	if err == nil {
		username = u.Username
	}

	uidLookupCacheMutex.Lock()
	uidLookupCache[uid] = username
	uidLookupCacheMutex.Unlock()

	return username
}

var (
	gidLookupCache      = make(map[uint32]string)
	gidLookupCacheMutex = sync.RWMutex{}
)

// Cached group name lookup by gid. Returns "" when no name can be found.
func lookupGroup(gid uint32) string {
	gidLookupCacheMutex.RLock()
	group, ok := gidLookupCache[gid]
	gidLookupCacheMutex.RUnlock()

	if ok {
		return group
	}

	g, err := user.LookupGroupId(strconv.Itoa(int(gid)))
	if err == nil {
		group = g.Name
	}

	gidLookupCacheMutex.Lock()
	gidLookupCache[gid] = group
	gidLookupCacheMutex.Unlock()

	return group
}

func (node *Node) fillExtra(path string, fi os.FileInfo) error {
	stat, ok := toStatT(fi.Sys())
	if !ok {
		// fill minimal info with current values for uid, gid
		node.UID = uint32(os.Getuid())
		node.GID = uint32(os.Getgid())
		node.ChangeTime = node.ModTime
		return nil
	}

	node.Inode = uint64(stat.ino())
	node.DeviceID = uint64(stat.dev())

	node.fillTimes(stat)

	node.fillUser(stat)

	switch node.Type {
	case "file":
		node.Size = uint64(stat.size())
		node.Links = uint64(stat.nlink())
	case "dir":
	case "symlink":
		var err error
		node.LinkTarget, err = fs.Readlink(path)
		node.Links = uint64(stat.nlink())
		if err != nil {
			return errors.WithStack(err)
		}
	case "dev":
		node.Device = uint64(stat.rdev())
		node.Links = uint64(stat.nlink())
	case "chardev":
		node.Device = uint64(stat.rdev())
		node.Links = uint64(stat.nlink())
	case "fifo":
	case "socket":
	default:
		return errors.Errorf("unsupported file type %q", node.Type)
	}

	allowExtended, err := node.fillGenericAttributes(path, fi, stat)
	if allowExtended {
		// Skip processing ExtendedAttributes if allowExtended is false.
		errEx := node.fillExtendedAttributes(path)
		if err == nil {
			err = errEx
		} else {
			debug.Log("Error filling extended attributes for %v at %v : %v", node.Name, path, errEx)
		}
	}
	return err
}

<<<<<<< HEAD
=======
func (node *Node) fillExtendedAttributes(path string) error {
	xattrs, err := Listxattr(path)
	debug.Log("fillExtendedAttributes(%v) %v %v", path, xattrs, err)
	if err != nil {
		return err
	}

	node.ExtendedAttributes = make([]Attribute, 0, len(xattrs))
	for _, attr := range xattrs {
		attrVal, err := Getxattr(path, attr)
		if err != nil {
			fmt.Fprintf(os.Stderr, "can not obtain extended attribute %v for %v:\n", attr, path)
			continue
		}
		attr := Attribute{
			Name:  attr,
			Value: attrVal,
		}

		node.ExtendedAttributes = append(node.ExtendedAttributes, attr)
	}

	return nil
}

>>>>>>> 62ee9960
func mkfifo(path string, mode uint32) (err error) {
	return mknod(path, mode|syscall.S_IFIFO, 0)
}

func (node *Node) fillTimes(stat *statT) {
	ctim := stat.ctim()
	atim := stat.atim()
	node.ChangeTime = time.Unix(ctim.Unix())
	node.AccessTime = time.Unix(atim.Unix())
}

// handleUnknownGenericAttributeFound is used for handling and distinguing between scenarios related to future versions and cross-OS repositories
func handleUnknownGenericAttributeFound(genericAttributeName string) {
	genericAttributeType := GenericAttributeType(genericAttributeName)
	if checkGenericAttributeNameNotHandledAndPut(genericAttributeType) {
		// Print the unique error only once for a given execution
		value, exists := genericAttributesForOS[genericAttributeType]

		if exists {
			//If genericAttributesForOS contains an entry but we still got here, it means the specific node_xx.go for the current OS did not handle it and the repository may have been originally created on a different OS.
			//The fact that node.go knows about the attribute, means it is not a new attribute. This may be a common situation if a repo is used across OSs.
			debug.Log("Ignoring a generic attribute found in the repository: %s which may not be compatible with your OS. Compatible OS: %v", genericAttributeName, value)
		} else {
			//If genericAttributesForOS in node.go does not know about this attribute, then the repository may have been created by a newer version which has a newer GenericAttributeType.
			debug.Log("WARNING: Found an unrecognized generic attribute in the repository: %s. You may need to upgrade to latest version of restic.", genericAttributeName)
		}
	}
}

// handleUnknownGenericAttributesFound performs validations for all generic attributes in the node.
func (node Node) handleUnknownGenericAttributesFound() error {
	for _, attr := range node.GenericAttributes {
		handleUnknownGenericAttributeFound(attr.Name)
	}
	return nil
}

var unknownGenericAttributesHandlingHistory sync.Map

// checkGenericAttributeNameNotHandledAndPut checks if the GenericAttributeType name entry
// already exists and puts it in the map if not.
func checkGenericAttributeNameNotHandledAndPut(value GenericAttributeType) bool {
	// If Key doesn't exist, put the value and return true because it is not already handled
	_, exists := unknownGenericAttributesHandlingHistory.LoadOrStore(value, "")
	// Key exists, then it is already handled so return false
	return !exists
}<|MERGE_RESOLUTION|>--- conflicted
+++ resolved
@@ -711,34 +711,6 @@
 	return err
 }
 
-<<<<<<< HEAD
-=======
-func (node *Node) fillExtendedAttributes(path string) error {
-	xattrs, err := Listxattr(path)
-	debug.Log("fillExtendedAttributes(%v) %v %v", path, xattrs, err)
-	if err != nil {
-		return err
-	}
-
-	node.ExtendedAttributes = make([]Attribute, 0, len(xattrs))
-	for _, attr := range xattrs {
-		attrVal, err := Getxattr(path, attr)
-		if err != nil {
-			fmt.Fprintf(os.Stderr, "can not obtain extended attribute %v for %v:\n", attr, path)
-			continue
-		}
-		attr := Attribute{
-			Name:  attr,
-			Value: attrVal,
-		}
-
-		node.ExtendedAttributes = append(node.ExtendedAttributes, attr)
-	}
-
-	return nil
-}
-
->>>>>>> 62ee9960
 func mkfifo(path string, mode uint32) (err error) {
 	return mknod(path, mode|syscall.S_IFIFO, 0)
 }
