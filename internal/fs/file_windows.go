--- conflicted
+++ resolved
@@ -78,7 +78,6 @@
 	return os.Chmod(fixpath(name), mode)
 }
 
-<<<<<<< HEAD
 // SanitizeMainFileName will only keep the main file and remove the secondary file like ADS from the name.
 func SanitizeMainFileName(str string) string {
 	// The ADS is essentially a part of the main file. So for any functionality that
@@ -87,35 +86,7 @@
 	return TrimAds(str)
 }
 
-// IsAccessDenied checks if the error is ERROR_ACCESS_DENIED or a Path error due to windows.ERROR_ACCESS_DENIED.
-func IsAccessDenied(err error) bool {
-	isAccessDenied := IsAccessDeniedError(err)
-	if !isAccessDenied {
-		if e, ok := err.(*os.PathError); ok {
-			isAccessDenied = IsAccessDeniedError(e.Err)
-		}
-	}
-	return isAccessDenied
-}
-
-// IsAccessDeniedError checks if the error is ERROR_ACCESS_DENIED.
-func IsAccessDeniedError(err error) bool {
-	return IsErrorOfType(err, windows.ERROR_ACCESS_DENIED)
-}
-
-// ClearReadonly removes the readonly flag from the main file.
-func ClearReadonly(isAds bool, path string) error {
-	if isAds {
-		// If this is an ads stream we need to get the main file for setting attributes.
-		path = TrimAds(path)
-	}
-	return ClearAttribute(path, windows.FILE_ATTRIBUTE_READONLY)
-}
-
-// ClearSystem removes the system flag from the file.
-=======
 // ClearSystem removes the system attribute from the file.
->>>>>>> 68f359c9
 func ClearSystem(path string) error {
 	return ClearAttribute(path, windows.FILE_ATTRIBUTE_SYSTEM)
 }
