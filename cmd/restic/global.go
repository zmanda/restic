package main

import (
	"bufio"
	"context"
	"fmt"
	"io"
	"os"
	"path/filepath"
	"runtime"
	"strconv"
	"strings"
	"syscall"
	"time"

	"github.com/restic/restic/internal/backend"
	"github.com/restic/restic/internal/backend/azure"
	"github.com/restic/restic/internal/backend/b2"
	"github.com/restic/restic/internal/backend/gs"
	"github.com/restic/restic/internal/backend/limiter"
	"github.com/restic/restic/internal/backend/local"
	"github.com/restic/restic/internal/backend/location"
	"github.com/restic/restic/internal/backend/rclone"
	"github.com/restic/restic/internal/backend/rest"
	"github.com/restic/restic/internal/backend/retry"
	"github.com/restic/restic/internal/backend/s3"
	"github.com/restic/restic/internal/backend/sftp"
	"github.com/restic/restic/internal/backend/smb"
	"github.com/restic/restic/internal/backend/swift"
	"github.com/restic/restic/internal/cache"
	"github.com/restic/restic/internal/debug"
	"github.com/restic/restic/internal/fs"
	"github.com/restic/restic/internal/options"
	"github.com/restic/restic/internal/repository"
	"github.com/restic/restic/internal/restic"
	"github.com/restic/restic/internal/textfile"
	"github.com/restic/restic/internal/ui/termstatus"

	"github.com/restic/restic/internal/errors"

	"os/exec"

	"golang.org/x/term"
)

var version = "0.15.1-dev (compiled manually)"

// TimeFormat is the format used for all timestamps printed by restic.
const TimeFormat = "2006-01-02 15:04:05"

type backendWrapper func(r restic.Backend) (restic.Backend, error)

// GlobalOptions hold all global options for restic.
type GlobalOptions struct {
	Repo            string
	RepositoryFile  string
	PasswordFile    string
	PasswordCommand string
	KeyHint         string
	Quiet           bool
	Verbose         int
	NoLock          bool
	JSON            bool
	CacheDir        string
	NoCache         bool
	CleanupCache    bool
	Compression     repository.CompressionMode
	PackSize        uint

	backend.TransportOptions
	limiter.Limits

	password string
	stdout   io.Writer
	stderr   io.Writer

	backendTestHook, backendInnerTestHook backendWrapper

	// verbosity is set as follows:
	//  0 means: don't print any messages except errors, this is used when --quiet is specified
	//  1 is the default: print essential messages
	//  2 means: print more messages, report minor things, this is used when --verbose is specified
	//  3 means: print very detailed debug messages, this is used when --verbose=2 is specified
	verbosity uint

	Options []string

	extended options.Options
}

var globalOptions = GlobalOptions{
	stdout: os.Stdout,
	stderr: os.Stderr,
}

var isReadingPassword bool
var internalGlobalCtx context.Context

func init() {
	var cancel context.CancelFunc
	internalGlobalCtx, cancel = context.WithCancel(context.Background())
	AddCleanupHandler(func(code int) (int, error) {
		// Must be called before the unlock cleanup handler to ensure that the latter is
		// not blocked due to limited number of backend connections, see #1434
		cancel()
		return code, nil
	})

	f := cmdRoot.PersistentFlags()
	f.StringVarP(&globalOptions.Repo, "repo", "r", "", "`repository` to backup to or restore from (default: $RESTIC_REPOSITORY)")
	f.StringVarP(&globalOptions.RepositoryFile, "repository-file", "", "", "`file` to read the repository location from (default: $RESTIC_REPOSITORY_FILE)")
	f.StringVarP(&globalOptions.PasswordFile, "password-file", "p", "", "`file` to read the repository password from (default: $RESTIC_PASSWORD_FILE)")
	f.StringVarP(&globalOptions.KeyHint, "key-hint", "", "", "`key` ID of key to try decrypting first (default: $RESTIC_KEY_HINT)")
	f.StringVarP(&globalOptions.PasswordCommand, "password-command", "", "", "shell `command` to obtain the repository password from (default: $RESTIC_PASSWORD_COMMAND)")
	f.BoolVarP(&globalOptions.Quiet, "quiet", "q", false, "do not output comprehensive progress report")
	f.CountVarP(&globalOptions.Verbose, "verbose", "v", "be verbose (specify multiple times or a level using --verbose=`n`, max level/times is 2)")
	f.BoolVar(&globalOptions.NoLock, "no-lock", false, "do not lock the repository, this allows some operations on read-only repositories")
	f.BoolVarP(&globalOptions.JSON, "json", "", false, "set output mode to JSON for commands that support it")
	f.StringVar(&globalOptions.CacheDir, "cache-dir", "", "set the cache `directory`. (default: use system default cache directory)")
	f.BoolVar(&globalOptions.NoCache, "no-cache", false, "do not use a local cache")
	f.StringSliceVar(&globalOptions.RootCertFilenames, "cacert", nil, "`file` to load root certificates from (default: use system certificates)")
	f.StringVar(&globalOptions.TLSClientCertKeyFilename, "tls-client-cert", "", "path to a `file` containing PEM encoded TLS client certificate and private key")
	f.BoolVar(&globalOptions.InsecureTLS, "insecure-tls", false, "skip TLS certificate verification when connecting to the repository (insecure)")
	f.BoolVar(&globalOptions.CleanupCache, "cleanup-cache", false, "auto remove old cache directories")
	f.Var(&globalOptions.Compression, "compression", "compression mode (only available for repository format version 2), one of (auto|off|max)")
	f.IntVar(&globalOptions.Limits.UploadKb, "limit-upload", 0, "limits uploads to a maximum `rate` in KiB/s. (default: unlimited)")
	f.IntVar(&globalOptions.Limits.DownloadKb, "limit-download", 0, "limits downloads to a maximum `rate` in KiB/s. (default: unlimited)")
	f.UintVar(&globalOptions.PackSize, "pack-size", 0, "set target pack `size` in MiB, created pack files may be larger (default: $RESTIC_PACK_SIZE)")
	f.StringSliceVarP(&globalOptions.Options, "option", "o", []string{}, "set extended option (`key=value`, can be specified multiple times)")
	// Use our "generate" command instead of the cobra provided "completion" command
	cmdRoot.CompletionOptions.DisableDefaultCmd = true

	globalOptions.Repo = os.Getenv("RESTIC_REPOSITORY")
	globalOptions.RepositoryFile = os.Getenv("RESTIC_REPOSITORY_FILE")
	globalOptions.PasswordFile = os.Getenv("RESTIC_PASSWORD_FILE")
	globalOptions.KeyHint = os.Getenv("RESTIC_KEY_HINT")
	globalOptions.PasswordCommand = os.Getenv("RESTIC_PASSWORD_COMMAND")
	comp := os.Getenv("RESTIC_COMPRESSION")
	if comp != "" {
		// ignore error as there's no good way to handle it
		_ = globalOptions.Compression.Set(comp)
	}
	// parse target pack size from env, on error the default value will be used
	targetPackSize, _ := strconv.ParseUint(os.Getenv("RESTIC_PACK_SIZE"), 10, 32)
	globalOptions.PackSize = uint(targetPackSize)

	restoreTerminal()
}

// checkErrno returns nil when err is set to syscall.Errno(0), since this is no
// error condition.
func checkErrno(err error) error {
	e, ok := err.(syscall.Errno)
	if !ok {
		return err
	}

	if e == 0 {
		return nil
	}

	return err
}

func stdinIsTerminal() bool {
	return term.IsTerminal(int(os.Stdin.Fd()))
}

func stdoutIsTerminal() bool {
	// mintty on windows can use pipes which behave like a posix terminal,
	// but which are not a terminal handle
	return term.IsTerminal(int(os.Stdout.Fd())) || stdoutCanUpdateStatus()
}

func stdoutCanUpdateStatus() bool {
	return termstatus.CanUpdateStatus(os.Stdout.Fd())
}

func stdoutTerminalWidth() int {
	w, _, err := term.GetSize(int(os.Stdout.Fd()))
	if err != nil {
		return 0
	}
	return w
}

// restoreTerminal installs a cleanup handler that restores the previous
// terminal state on exit. This handler is only intended to restore the
// terminal configuration if restic exits after receiving a signal. A regular
// program execution must revert changes to the terminal configuration itself.
// The terminal configuration is only restored while reading a password.
func restoreTerminal() {
	if !term.IsTerminal(int(os.Stdout.Fd())) {
		return
	}

	fd := int(os.Stdout.Fd())
	state, err := term.GetState(fd)
	if err != nil {
		fmt.Fprintf(os.Stderr, "unable to get terminal state: %v\n", err)
		return
	}

	AddCleanupHandler(func(code int) (int, error) {
		// Restoring the terminal configuration while restic runs in the
		// background, causes restic to get stopped on unix systems with
		// a SIGTTOU signal. Thus only restore the terminal settings if
		// they might have been modified, which is the case while reading
		// a password.
		if !isReadingPassword {
			return code, nil
		}
		err := checkErrno(term.Restore(fd, state))
		if err != nil {
			fmt.Fprintf(os.Stderr, "unable to restore terminal state: %v\n", err)
		}
		return code, err
	})
}

// ClearLine creates a platform dependent string to clear the current
// line, so it can be overwritten.
//
// w should be the terminal width, or 0 to let clearLine figure it out.
func clearLine(w int) string {
	if runtime.GOOS != "windows" {
		return "\x1b[2K"
	}

	// ANSI sequences are not supported on Windows cmd shell.
	if w <= 0 {
		if w = stdoutTerminalWidth(); w <= 0 {
			return ""
		}
	}
	return strings.Repeat(" ", w-1) + "\r"
}

// Printf writes the message to the configured stdout stream.
func Printf(format string, args ...interface{}) {
	_, err := fmt.Fprintf(globalOptions.stdout, format, args...)
	if err != nil {
		fmt.Fprintf(os.Stderr, "unable to write to stdout: %v\n", err)
	}
}

// Print writes the message to the configured stdout stream.
func Print(args ...interface{}) {
	_, err := fmt.Fprint(globalOptions.stdout, args...)
	if err != nil {
		fmt.Fprintf(os.Stderr, "unable to write to stdout: %v\n", err)
	}
}

// Println writes the message to the configured stdout stream.
func Println(args ...interface{}) {
	_, err := fmt.Fprintln(globalOptions.stdout, args...)
	if err != nil {
		fmt.Fprintf(os.Stderr, "unable to write to stdout: %v\n", err)
	}
}

// Verbosef calls Printf to write the message when the verbose flag is set.
func Verbosef(format string, args ...interface{}) {
	if globalOptions.verbosity >= 1 {
		Printf(format, args...)
	}
}

// Verboseff calls Printf to write the message when the verbosity is >= 2
func Verboseff(format string, args ...interface{}) {
	if globalOptions.verbosity >= 2 {
		Printf(format, args...)
	}
}

// Warnf writes the message to the configured stderr stream.
func Warnf(format string, args ...interface{}) {
	_, err := fmt.Fprintf(globalOptions.stderr, format, args...)
	if err != nil {
		fmt.Fprintf(os.Stderr, "unable to write to stderr: %v\n", err)
	}
}

// resolvePassword determines the password to be used for opening the repository.
func resolvePassword(opts GlobalOptions, envStr string) (string, error) {
	if opts.PasswordFile != "" && opts.PasswordCommand != "" {
		return "", errors.Fatalf("Password file and command are mutually exclusive options")
	}
	if opts.PasswordCommand != "" {
		args, err := backend.SplitShellStrings(opts.PasswordCommand)
		if err != nil {
			return "", err
		}
		cmd := exec.Command(args[0], args[1:]...)
		cmd.Stderr = os.Stderr
		output, err := cmd.Output()
		if err != nil {
			return "", err
		}
		return (strings.TrimSpace(string(output))), nil
	}
	if opts.PasswordFile != "" {
		s, err := textfile.Read(opts.PasswordFile)
		if errors.Is(err, os.ErrNotExist) {
			return "", errors.Fatalf("%s does not exist", opts.PasswordFile)
		}
		return strings.TrimSpace(string(s)), errors.Wrap(err, "Readfile")
	}

	if pwd := os.Getenv(envStr); pwd != "" {
		return pwd, nil
	}

	return "", nil
}

// readPassword reads the password from the given reader directly.
func readPassword(in io.Reader) (password string, err error) {
	sc := bufio.NewScanner(in)
	sc.Scan()

	return sc.Text(), errors.Wrap(err, "Scan")
}

// readPasswordTerminal reads the password from the given reader which must be a
// tty. Prompt is printed on the writer out before attempting to read the
// password.
func readPasswordTerminal(in *os.File, out io.Writer, prompt string) (password string, err error) {
	fmt.Fprint(out, prompt)
	isReadingPassword = true
	buf, err := term.ReadPassword(int(in.Fd()))
	isReadingPassword = false
	fmt.Fprintln(out)
	if err != nil {
		return "", errors.Wrap(err, "ReadPassword")
	}

	password = string(buf)
	return password, nil
}

// ReadPassword reads the password from a password file, the environment
// variable RESTIC_PASSWORD or prompts the user.
func ReadPassword(opts GlobalOptions, prompt string) (string, error) {
	if opts.password != "" {
		return opts.password, nil
	}

	var (
		password string
		err      error
	)

	if stdinIsTerminal() {
		password, err = readPasswordTerminal(os.Stdin, os.Stderr, prompt)
	} else {
		password, err = readPassword(os.Stdin)
		Verbosef("reading repository password from stdin\n")
	}

	if err != nil {
		return "", errors.Wrap(err, "unable to read password")
	}

	if len(password) == 0 {
		return "", errors.Fatal("an empty password is not a password")
	}

	return password, nil
}

// ReadPasswordTwice calls ReadPassword two times and returns an error when the
// passwords don't match.
func ReadPasswordTwice(gopts GlobalOptions, prompt1, prompt2 string) (string, error) {
	pw1, err := ReadPassword(gopts, prompt1)
	if err != nil {
		return "", err
	}
	if stdinIsTerminal() {
		pw2, err := ReadPassword(gopts, prompt2)
		if err != nil {
			return "", err
		}

		if pw1 != pw2 {
			return "", errors.Fatal("passwords do not match")
		}
	}

	return pw1, nil
}

func ReadRepo(opts GlobalOptions) (string, error) {
	if opts.Repo == "" && opts.RepositoryFile == "" {
		return "", errors.Fatal("Please specify repository location (-r or --repository-file)")
	}

	repo := opts.Repo
	if opts.RepositoryFile != "" {
		if repo != "" {
			return "", errors.Fatal("Options -r and --repository-file are mutually exclusive, please specify only one")
		}

		s, err := textfile.Read(opts.RepositoryFile)
		if errors.Is(err, os.ErrNotExist) {
			return "", errors.Fatalf("%s does not exist", opts.RepositoryFile)
		}
		if err != nil {
			return "", err
		}

		repo = strings.TrimSpace(string(s))
	}

	return repo, nil
}

const maxKeys = 20

// OpenRepository reads the password and opens the repository.
func OpenRepository(ctx context.Context, opts GlobalOptions) (*repository.Repository, error) {
	repo, err := ReadRepo(opts)
	if err != nil {
		return nil, err
	}

	be, err := open(ctx, repo, opts, opts.extended)
	if err != nil {
		return nil, err
	}

	report := func(msg string, err error, d time.Duration) {
		Warnf("%v returned error, retrying after %v: %v\n", msg, d, err)
	}
	success := func(msg string, retries int) {
		Warnf("%v operation successful after %d retries\n", msg, retries)
	}
	be = retry.New(be, 10, report, success)

	// wrap backend if a test specified a hook
	if opts.backendTestHook != nil {
		be, err = opts.backendTestHook(be)
		if err != nil {
			return nil, err
		}
	}

	s, err := repository.New(be, repository.Options{
		Compression: opts.Compression,
		PackSize:    opts.PackSize * 1024 * 1024,
	})
	if err != nil {
		return nil, err
	}

	passwordTriesLeft := 1
	if stdinIsTerminal() && opts.password == "" {
		passwordTriesLeft = 3
	}

	for ; passwordTriesLeft > 0; passwordTriesLeft-- {
		opts.password, err = ReadPassword(opts, "enter password for repository: ")
		if err != nil && passwordTriesLeft > 1 {
			opts.password = ""
			fmt.Printf("%s. Try again\n", err)
		}
		if err != nil {
			continue
		}

		err = s.SearchKey(ctx, opts.password, maxKeys, opts.KeyHint)
		if err != nil && passwordTriesLeft > 1 {
			opts.password = ""
			fmt.Fprintf(os.Stderr, "%s. Try again\n", err)
		}
	}
	if err != nil {
		if errors.IsFatal(err) {
			return nil, err
		}
		return nil, errors.Fatalf("%s", err)
	}

	if stdoutIsTerminal() && !opts.JSON {
		id := s.Config().ID
		if len(id) > 8 {
			id = id[:8]
		}
		if !opts.JSON {
			extra := ""
			if s.Config().Version >= 2 {
				extra = ", compression level " + opts.Compression.String()
			}
			Verbosef("repository %v opened (version %v%s)\n", id, s.Config().Version, extra)
		}
	}

	if opts.NoCache {
		return s, nil
	}

	c, err := cache.New(s.Config().ID, opts.CacheDir)
	if err != nil {
		Warnf("unable to open cache: %v\n", err)
		return s, nil
	}

	if c.Created && !opts.JSON && stdoutIsTerminal() {
		Verbosef("created new cache in %v\n", c.Base)
	}

	// start using the cache
	s.UseCache(c)

	oldCacheDirs, err := cache.Old(c.Base)
	if err != nil {
		Warnf("unable to find old cache directories: %v", err)
	}

	// nothing more to do if no old cache dirs could be found
	if len(oldCacheDirs) == 0 {
		return s, nil
	}

	// cleanup old cache dirs if instructed to do so
	if opts.CleanupCache {
		if stdoutIsTerminal() && !opts.JSON {
			Verbosef("removing %d old cache dirs from %v\n", len(oldCacheDirs), c.Base)
		}
		for _, item := range oldCacheDirs {
			dir := filepath.Join(c.Base, item.Name())
			err = fs.RemoveAll(dir)
			if err != nil {
				Warnf("unable to remove %v: %v\n", dir, err)
			}
		}
	} else {
		if stdoutIsTerminal() {
			Verbosef("found %d old cache directories in %v, run `restic cache --cleanup` to remove them\n",
				len(oldCacheDirs), c.Base)
		}
	}

	return s, nil
}

func parseConfig(loc location.Location, opts options.Options) (interface{}, error) {
	// only apply options for a particular backend here
	opts = opts.Extract(loc.Scheme)

	switch loc.Scheme {
	case "local":
		cfg := loc.Config.(local.Config)
		if err := opts.Apply(loc.Scheme, &cfg); err != nil {
			return nil, err
		}

		debug.Log("opening local repository at %#v", cfg)
		return cfg, nil

	case "sftp":
		cfg := loc.Config.(sftp.Config)
		if err := opts.Apply(loc.Scheme, &cfg); err != nil {
			return nil, err
		}

		debug.Log("opening sftp repository at %#v", cfg)
		return cfg, nil

	case "s3":
		cfg := loc.Config.(s3.Config)
		if cfg.KeyID == "" {
			cfg.KeyID = os.Getenv("AWS_ACCESS_KEY_ID")
		}

		if cfg.Secret.String() == "" {
			cfg.Secret = options.NewSecretString(os.Getenv("AWS_SECRET_ACCESS_KEY"))
		}

		if cfg.KeyID == "" && cfg.Secret.String() != "" {
			return nil, errors.Fatalf("unable to open S3 backend: Key ID ($AWS_ACCESS_KEY_ID) is empty")
		} else if cfg.KeyID != "" && cfg.Secret.String() == "" {
			return nil, errors.Fatalf("unable to open S3 backend: Secret ($AWS_SECRET_ACCESS_KEY) is empty")
		}

		if cfg.Region == "" {
			cfg.Region = os.Getenv("AWS_DEFAULT_REGION")
		}

		if err := opts.Apply(loc.Scheme, &cfg); err != nil {
			return nil, err
		}

		debug.Log("opening s3 repository at %#v", cfg)
		return cfg, nil

	case "gs":
		cfg := loc.Config.(gs.Config)
		if cfg.ProjectID == "" {
			cfg.ProjectID = os.Getenv("GOOGLE_PROJECT_ID")
		}

		if err := opts.Apply(loc.Scheme, &cfg); err != nil {
			return nil, err
		}

		debug.Log("opening gs repository at %#v", cfg)
		return cfg, nil

	case "azure":
		cfg := loc.Config.(azure.Config)
		if cfg.AccountName == "" {
			cfg.AccountName = os.Getenv("AZURE_ACCOUNT_NAME")
		}

		if cfg.AccountKey.String() == "" {
			cfg.AccountKey = options.NewSecretString(os.Getenv("AZURE_ACCOUNT_KEY"))
		}

		if cfg.AccountSAS.String() == "" {
			cfg.AccountSAS = options.NewSecretString(os.Getenv("AZURE_ACCOUNT_SAS"))
		}

		if err := opts.Apply(loc.Scheme, &cfg); err != nil {
			return nil, err
		}

		debug.Log("opening gs repository at %#v", cfg)
		return cfg, nil

	case "swift":
		cfg := loc.Config.(swift.Config)

		if err := swift.ApplyEnvironment("", &cfg); err != nil {
			return nil, err
		}

		if err := opts.Apply(loc.Scheme, &cfg); err != nil {
			return nil, err
		}

		debug.Log("opening swift repository at %#v", cfg)
		return cfg, nil

	case "b2":
		cfg := loc.Config.(b2.Config)

		if cfg.AccountID == "" {
			cfg.AccountID = os.Getenv("B2_ACCOUNT_ID")
		}

		if cfg.AccountID == "" {
			return nil, errors.Fatalf("unable to open B2 backend: Account ID ($B2_ACCOUNT_ID) is empty")
		}

		if cfg.Key.String() == "" {
			cfg.Key = options.NewSecretString(os.Getenv("B2_ACCOUNT_KEY"))
		}

		if cfg.Key.String() == "" {
			return nil, errors.Fatalf("unable to open B2 backend: Key ($B2_ACCOUNT_KEY) is empty")
		}

		if err := opts.Apply(loc.Scheme, &cfg); err != nil {
			return nil, err
		}

		debug.Log("opening b2 repository at %#v", cfg)
		return cfg, nil
	case "rest":
		cfg := loc.Config.(rest.Config)
		if err := opts.Apply(loc.Scheme, &cfg); err != nil {
			return nil, err
		}

		debug.Log("opening rest repository at %#v", cfg)
		return cfg, nil
	case "rclone":
		cfg := loc.Config.(rclone.Config)
		if err := opts.Apply(loc.Scheme, &cfg); err != nil {
			return nil, err
		}

		debug.Log("opening rest repository at %#v", cfg)
		return cfg, nil
	case "smb":
		cfg := loc.Config.(smb.Config)
<<<<<<< HEAD
		if err := opts.Apply(loc.Scheme, &cfg); err != nil {
			return nil, err
		}
=======
>>>>>>> 5ff9f58f
		if cfg.User == "" {
			cfg.User = os.Getenv("RESTIC_SMB_USER")
		}

		if cfg.Password.String() == "" {
			cfg.Password = options.NewSecretString(os.Getenv("RESTIC_SMB_PASSWORD"))
		}

		if cfg.Domain == "" {
			cfg.Domain = os.Getenv("RESTIC_SMB_DOMAIN")
		}
		if cfg.Domain == "" {
			cfg.Domain = smb.DefaultDomain
		}
<<<<<<< HEAD

		//0 is an acceptable value for timeout, hence using -1 as the default unset value.
		if cfg.IdleTimeout == nil {
			it := os.Getenv("RESTIC_SMB_IDLETIMEOUTSECS")
			if it == "" {
				timeout := smb.DefaultIdleTimeout
				cfg.IdleTimeout = &timeout
			} else {
				t, err := strconv.Atoi(it)
				if err != nil {
					return nil, err
				}
				timeout := (time.Duration(int64(t) * int64(time.Second)))
				cfg.IdleTimeout = &timeout
			}
		}

		if cfg.Connections == 0 {
			c := os.Getenv("RESTIC_SMB_CONNECTIONS")
			if c == "" {
				cfg.Connections = smb.DefaultConnections
			} else {
				con, err := strconv.Atoi(c)
				if err != nil {
					return nil, err
				}
				cfg.Connections = uint(con)
			}
		}

		if cfg.RequireMessageSigning == nil {
			v := os.Getenv("RESTIC_SMB_REQUIRE_MESSAGESIGNING")
			rms := strings.ToLower(v) == "true"
			cfg.RequireMessageSigning = &rms
		}

		if cfg.ClientGuid == "" {
			c := os.Getenv("RESTIC_SMB_CLIENTGUID")
			cfg.ClientGuid = c
		}

		if cfg.Dialect == 0 {
			d := os.Getenv("RESTIC_SMB_DIALECT")
			if d != "" {
				v, err := strconv.Atoi(d)
				if err != nil {
					return nil, err
				}
				cfg.Dialect = uint16(v)
			}
=======
		if err := opts.Apply(loc.Scheme, &cfg); err != nil {
			return nil, err
>>>>>>> 5ff9f58f
		}

		debug.Log("opening smb repository at %#v", cfg)
		return cfg, nil

	}

	return nil, errors.Fatalf("invalid backend: %q", loc.Scheme)
}

// Open the backend specified by a location config.
func open(ctx context.Context, s string, gopts GlobalOptions, opts options.Options) (restic.Backend, error) {
	debug.Log("parsing location %v", location.StripPassword(s))
	loc, err := location.Parse(s)
	if err != nil {
		return nil, errors.Fatalf("parsing repository location failed: %v", err)
	}

	var be restic.Backend

	cfg, err := parseConfig(loc, opts)
	if err != nil {
		return nil, err
	}

	rt, err := backend.Transport(globalOptions.TransportOptions)
	if err != nil {
		return nil, err
	}

	// wrap the transport so that the throughput via HTTP is limited
	lim := limiter.NewStaticLimiter(gopts.Limits)
	rt = lim.Transport(rt)

	switch loc.Scheme {
	case "local":
		be, err = local.Open(ctx, cfg.(local.Config))
	case "sftp":
		be, err = sftp.Open(ctx, cfg.(sftp.Config))
	case "smb":
		be, err = smb.Open(ctx, cfg.(smb.Config))
	case "s3":
		be, err = s3.Open(ctx, cfg.(s3.Config), rt)
	case "gs":
		be, err = gs.Open(cfg.(gs.Config), rt)
	case "azure":
		be, err = azure.Open(ctx, cfg.(azure.Config), rt)
	case "swift":
		be, err = swift.Open(ctx, cfg.(swift.Config), rt)
	case "b2":
		be, err = b2.Open(ctx, cfg.(b2.Config), rt)
	case "rest":
		be, err = rest.Open(cfg.(rest.Config), rt)
	case "rclone":
		be, err = rclone.Open(cfg.(rclone.Config), lim)

	default:
		return nil, errors.Fatalf("invalid backend: %q", loc.Scheme)
	}

	if err != nil {
		return nil, errors.Fatalf("unable to open repository at %v: %v", location.StripPassword(s), err)
	}

	// wrap backend if a test specified an inner hook
	if gopts.backendInnerTestHook != nil {
		be, err = gopts.backendInnerTestHook(be)
		if err != nil {
			return nil, err
		}
	}

	if loc.Scheme == "local" || loc.Scheme == "sftp" || loc.Scheme == "smb" {
		// wrap the backend in a LimitBackend so that the throughput is limited
		be = limiter.LimitBackend(be, lim)
	}

	// check if config is there
	fi, err := be.Stat(ctx, restic.Handle{Type: restic.ConfigFile})
	if err != nil {
		return nil, errors.Fatalf("unable to open config file: %v\nIs there a repository at the following location?\n%v", err, location.StripPassword(s))
	}

	if fi.Size == 0 {
		return nil, errors.New("config file has zero size, invalid repository?")
	}

	return be, nil
}

// Create the backend specified by URI.
func create(ctx context.Context, s string, opts options.Options) (restic.Backend, error) {
	debug.Log("parsing location %v", s)
	loc, err := location.Parse(s)
	if err != nil {
		return nil, err
	}

	cfg, err := parseConfig(loc, opts)
	if err != nil {
		return nil, err
	}

	rt, err := backend.Transport(globalOptions.TransportOptions)
	if err != nil {
		return nil, err
	}

	switch loc.Scheme {
	case "local":
		return local.Create(ctx, cfg.(local.Config))
	case "sftp":
		return sftp.Create(ctx, cfg.(sftp.Config))
	case "smb":
		return smb.Create(ctx, cfg.(smb.Config))
	case "s3":
		return s3.Create(ctx, cfg.(s3.Config), rt)
	case "gs":
		return gs.Create(cfg.(gs.Config), rt)
	case "azure":
		return azure.Create(ctx, cfg.(azure.Config), rt)
	case "swift":
		return swift.Open(ctx, cfg.(swift.Config), rt)
	case "b2":
		return b2.Create(ctx, cfg.(b2.Config), rt)
	case "rest":
		return rest.Create(ctx, cfg.(rest.Config), rt)
	case "rclone":
		return rclone.Create(ctx, cfg.(rclone.Config))
	}

	debug.Log("invalid repository scheme: %v", s)
	return nil, errors.Fatalf("invalid scheme %q", loc.Scheme)
}<|MERGE_RESOLUTION|>--- conflicted
+++ resolved
@@ -686,12 +686,6 @@
 		return cfg, nil
 	case "smb":
 		cfg := loc.Config.(smb.Config)
-<<<<<<< HEAD
-		if err := opts.Apply(loc.Scheme, &cfg); err != nil {
-			return nil, err
-		}
-=======
->>>>>>> 5ff9f58f
 		if cfg.User == "" {
 			cfg.User = os.Getenv("RESTIC_SMB_USER")
 		}
@@ -706,61 +700,8 @@
 		if cfg.Domain == "" {
 			cfg.Domain = smb.DefaultDomain
 		}
-<<<<<<< HEAD
-
-		//0 is an acceptable value for timeout, hence using -1 as the default unset value.
-		if cfg.IdleTimeout == nil {
-			it := os.Getenv("RESTIC_SMB_IDLETIMEOUTSECS")
-			if it == "" {
-				timeout := smb.DefaultIdleTimeout
-				cfg.IdleTimeout = &timeout
-			} else {
-				t, err := strconv.Atoi(it)
-				if err != nil {
-					return nil, err
-				}
-				timeout := (time.Duration(int64(t) * int64(time.Second)))
-				cfg.IdleTimeout = &timeout
-			}
-		}
-
-		if cfg.Connections == 0 {
-			c := os.Getenv("RESTIC_SMB_CONNECTIONS")
-			if c == "" {
-				cfg.Connections = smb.DefaultConnections
-			} else {
-				con, err := strconv.Atoi(c)
-				if err != nil {
-					return nil, err
-				}
-				cfg.Connections = uint(con)
-			}
-		}
-
-		if cfg.RequireMessageSigning == nil {
-			v := os.Getenv("RESTIC_SMB_REQUIRE_MESSAGESIGNING")
-			rms := strings.ToLower(v) == "true"
-			cfg.RequireMessageSigning = &rms
-		}
-
-		if cfg.ClientGuid == "" {
-			c := os.Getenv("RESTIC_SMB_CLIENTGUID")
-			cfg.ClientGuid = c
-		}
-
-		if cfg.Dialect == 0 {
-			d := os.Getenv("RESTIC_SMB_DIALECT")
-			if d != "" {
-				v, err := strconv.Atoi(d)
-				if err != nil {
-					return nil, err
-				}
-				cfg.Dialect = uint16(v)
-			}
-=======
-		if err := opts.Apply(loc.Scheme, &cfg); err != nil {
-			return nil, err
->>>>>>> 5ff9f58f
+		if err := opts.Apply(loc.Scheme, &cfg); err != nil {
+			return nil, err
 		}
 
 		debug.Log("opening smb repository at %#v", cfg)
